--- conflicted
+++ resolved
@@ -169,21 +169,7 @@
   ],
   "platforms": ["ios", "android", "chrome", "firefox"]
  },
-  {
-<<<<<<< HEAD
-    "app_name": "fintopio-tg",
-    "name": "Fintopio Telegram",
-    "image": "https://fintopio.com/favicons/favicon-196x196.png",
-    "about_url": "https://fintopio.com",
-    "universal_url": "https://t.me/fintopio/wallet",
-    "bridge": [
-      {
-        "type": "sse",
-        "url": "https://wallet-bridge.fintopio.com/bridge"
-      }
-    ],
-    "platforms": ["ios", "android", "macos", "windows", "linux"]
-=======
+ {
     "app_name": "okxTonWallet",
     "name": "OKX Wallet",
     "image": "https://static.okx.com/cdn/assets/imgs/247/58E63FEA47A2B7D7.png",
@@ -224,6 +210,19 @@
       "ios",
       "android"
     ]
->>>>>>> c30730b2
+  },
+  {
+    "app_name": "fintopio-tg",
+    "name": "Fintopio Telegram",
+    "image": "https://fintopio.com/tonconnect-icon.png",
+    "about_url": "https://fintopio.com",
+    "universal_url": "https://t.me/fintopio?attach=wallet",
+    "bridge": [
+      {
+        "type": "sse",
+        "url": "https://wallet-bridge.fintopio.com/bridge"
+      }
+    ],
+    "platforms": ["ios", "android", "macos", "windows", "linux"]
   }
 ]