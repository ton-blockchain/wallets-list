--- conflicted
+++ resolved
@@ -324,7 +324,20 @@
     "platforms": ["chrome"]
   },
   {
-<<<<<<< HEAD
+    "app_name": "bitgetWalletLite",
+    "name": "Bitget Wallet Lite",
+    "image": "https://raw.githubusercontent.com/bitgetwallet/download/refs/heads/main/logo/png/bitget_wallet_lite_logo_288.png",
+    "about_url": "https://web3.bitget.com",
+    "universal_url": "https://t.me/BitgetWallet_TGBot?attach=wallet",
+    "bridge": [
+      {
+        "type": "sse",
+        "url": "https://ton-connect-bridge.bgwapi.io/bridge"
+      }
+    ],
+    "platforms": ["ios", "android", "macos", "windows", "linux"]
+  },
+  {
     "app_name": "bybitMiniWallet",
     "name": "Bybit Mini Wallet",
      "image": "https://raw.githubusercontent.com/bybit-web3/bybit-web3.github.io/main/docs/images/bybit-logo.png",
@@ -334,17 +347,6 @@
       {
         "type": "sse",
         "url": "https://api-node.bybit.com/spot/api/web3/bridge/ton/bridge"
-=======
-    "app_name": "bitgetWalletLite",
-    "name": "Bitget Wallet Lite",
-    "image": "https://raw.githubusercontent.com/bitgetwallet/download/refs/heads/main/logo/png/bitget_wallet_lite_logo_288.png",
-    "about_url": "https://web3.bitget.com",
-    "universal_url": "https://t.me/BitgetWallet_TGBot?attach=wallet",
-    "bridge": [
-      {
-        "type": "sse",
-        "url": "https://ton-connect-bridge.bgwapi.io/bridge"
->>>>>>> 4314a3f2
       }
     ],
     "platforms": ["ios", "android", "macos", "windows", "linux"]
