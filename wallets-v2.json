[
  {
    "app_name": "telegram-wallet",
    "name": "Wallet",
    "image": "https://wallet.tg/images/logo-288.png",
    "about_url": "https://wallet.tg/",
    "universal_url": "https://t.me/wallet?attach=wallet&mode=compact",
    "bridge": [
      {
        "type": "sse",
        "url": "https://bridge.ton.space/bridge"
      }
    ],
    "platforms": ["ios", "android", "macos", "windows", "linux"]
  },
  {
    "app_name": "tonkeeper",
    "name": "Tonkeeper",
    "image": "https://tonkeeper.com/assets/tonconnect-icon.png",
    "tondns": "tonkeeper.ton",
    "about_url": "https://tonkeeper.com",
    "universal_url": "https://app.tonkeeper.com/ton-connect",
    "deepLink": "tonkeeper-tc://",
    "bridge": [
      {
        "type": "sse",
        "url": "https://bridge.tonapi.io/bridge"
      },
      {
        "type": "js",
        "key": "tonkeeper"
      }
    ],
    "platforms": ["ios", "android", "chrome", "firefox", "macos"]
  },
  {
    "app_name": "mytonwallet",
    "name": "MyTonWallet",
    "image": "https://static.mytonwallet.io/icon-256.png",
    "about_url": "https://mytonwallet.io",
    "universal_url": "https://connect.mytonwallet.org",
    "bridge": [
      {
        "type": "js",
        "key": "mytonwallet"
      },
      {
        "type": "sse",
        "url": "https://tonconnectbridge.mytonwallet.org/bridge/"
      }
    ],
    "platforms": [
      "chrome",
      "windows",
      "macos",
      "linux",
      "ios",
      "android",
      "firefox"
    ]
  },
  {
    "app_name": "bitgetTonWallet",
    "name": "Bitget Wallet",
    "image": "https://raw.githubusercontent.com/bitkeepwallet/download/main/logo/png/bitget_wallet_logo_0_gas_fee.png",
    "about_url": "https://web3.bitget.com",
    "deepLink": "bitkeep://",
    "bridge": [
      {
        "type": "js",
        "key": "bitgetTonWallet"
      },
      {
        "type": "sse",
        "url": "https://ton-connect-bridge.bgwapi.io/bridge"
      }
    ],
    "platforms": ["ios", "android", "chrome"],
    "universal_url": "https://bkcode.vip/ton-connect"
  },
  {
    "app_name": "binanceWeb3TonWallet",
    "name": "Binance Web3 Wallet",
    "image": "https://public.bnbstatic.com/static/binance-w3w/ton-provider/binancew3w.png",
    "about_url": "https://www.binance.com/en/web3wallet",
    "deepLink": "bnc://app.binance.com/cedefi/ton-connect",
    "bridge": [
      {
        "type": "js",
        "key": "binancew3w"
      },
      {
        "type": "sse",
        "url": "https://wallet.binance.com/tonbridge/bridge"
      }
    ],
    "platforms":  ["ios", "android", "macos", "windows", "linux"],
    "universal_url": "https://app.binance.com/cedefi/ton-connect"
  },
  {
    "app_name": "fintopio-tg",
    "name": "Fintopio",
    "image": "https://fintopio.com/tonconnect-icon.png",
    "about_url": "https://fintopio.com",
    "universal_url": "https://t.me/fintopio?attach=wallet",
    "bridge": [
      {
        "type": "sse",
        "url": "https://wallet-bridge.fintopio.com/bridge"
      }
    ],
    "platforms": ["ios", "android", "macos", "windows", "linux"]
  },
  {
    "app_name": "dewallet",
    "name": "DeWallet",
    "image": "https://raw.githubusercontent.com/delab-team/manifests-images/main/WalletAvatar.png",
    "about_url": "https://delabwallet.com",
    "universal_url": "https://t.me/dewallet?attach=wallet",
    "bridge": [
      {
        "type": "sse",
        "url": "https://bridge.dewallet.pro/bridge"
      }
    ],
    "platforms": ["ios", "android", "macos", "windows", "linux"]
  },
  {
    "app_name": "safepalwallet",
    "name": "SafePal",
    "image": "https://s.pvcliping.com/web/public_image/SafePal_x288.png",
    "tondns":  "",
    "about_url": "https://www.safepal.com",
    "universal_url": "https://link.safepal.io/ton-connect",
    "deepLink": "safepal-tc://",
    "bridge": [
      {
          "type": "sse",
          "url": "https://ton-bridge.safepal.com/tonbridge/v1/bridge"
      },
      {
          "type": "js",
          "key": "safepalwallet"
      }
    ],
    "platforms": ["ios", "android", "chrome", "firefox"]
  },
  {
    "app_name": "openmask",
    "name": "OpenMask",
    "image": "https://raw.githubusercontent.com/OpenProduct/openmask-extension/main/public/openmask-logo-288.png",
    "about_url": "https://www.openmask.app/",
    "bridge": [
      {
        "type": "js",
        "key": "openmask"
      }
    ],
    "platforms": ["chrome"]
  },
  {
    "app_name": "tonhub",
    "name": "Tonhub",
    "image": "https://tonhub.com/tonconnect_logo.png",
    "about_url": "https://tonhub.com",
    "universal_url": "https://tonhub.com/ton-connect",
    "bridge": [
      {
        "type": "js",
        "key": "tonhub"
      },
      {
        "type": "sse",
        "url": "https://connect.tonhubapi.com/tonconnect"
      }
    ],
    "platforms": ["ios", "android"]
  },
  {
    "app_name": "xtonwallet",
    "name": "XTONWallet",
    "image": "https://xtonwallet.com/assets/img/icon-256-back.png",
    "about_url": "https://xtonwallet.com",
    "bridge": [
      {
        "type": "js",
        "key": "xtonwallet"
      }
    ],
    "platforms": ["chrome", "firefox"]
  },
  {
    "app_name": "okxTonWallet",
    "name": "OKX Wallet",
    "image": "https://static.okx.com/cdn/assets/imgs/247/58E63FEA47A2B7D7.png",
    "about_url": "https://www.okx.com/web3",
    "universal_url": "https://www.okx.com/download?appendQuery=true&deeplink=okx://web3/wallet/tonconnect",
    "bridge": [
      {
        "type": "js",
        "key": "okxTonWallet"
      },
      {
        "type": "sse",
        "url": "https://www.okx.com/tonbridge/discover/rpc/bridge"
      }
    ],
    "platforms": ["chrome", "safari", "firefox", "ios", "android"]
  },
  {
    "app_name": "okxMiniWallet",
    "name": "OKX Mini Wallet",
    "image": "https://static.okx.com/cdn/assets/imgs/2411/8BE1A4A434D8F58A.png",
    "about_url": "https://www.okx.com/web3",
    "universal_url": "https://t.me/OKX_WALLET_BOT?attach=wallet",
    "bridge": [
      {
        "type": "sse",
        "url": "https://www.okx.com/tonbridge/discover/rpc/bridge"
      }
    ],
    "platforms": ["ios", "android", "macos", "windows", "linux"]
  },
  {
    "app_name": "hot",
    "name": "HOT",
    "image": "https://raw.githubusercontent.com/hot-dao/media/main/logo.png",
    "about_url": "https://hot-labs.org/",
    "universal_url": "https://t.me/herewalletbot?attach=wallet",
    "bridge": [
      {
        "type": "sse",
        "url": "https://sse-bridge.hot-labs.org"
      },
      {
        "type": "js",
        "key": "hotWallet"
      }
    ],
    "platforms": ["ios", "android", "macos", "windows", "linux"]
  },
  {
    "app_name": "bybitTonWallet",
    "name": "Bybit Wallet",
    "image": "https://raw.githubusercontent.com/bybit-web3/bybit-web3.github.io/main/docs/images/bybit-logo.png",
    "about_url": "https://www.bybit.com/web3",
    "universal_url": "https://app.bybit.com/ton-connect",
    "deepLink": "bybitapp://",
    "bridge": [
      {
        "type": "js",
        "key": "bybitTonWallet"
      },
      {
        "type": "sse",
        "url": "https://api-node.bybit.com/spot/api/web3/bridge/ton/bridge"
      }
    ],
    "platforms": ["ios", "android", "chrome"]
  },
  {
    "app_name": "GateWallet",
    "name": "GateWallet",
    "image": "https://img.gatedataimg.com/prd-ordinal-imgs/036f07bb8730716e/gateio-0925.png",
    "about_url": "https://www.gate.io/",
    "bridge": [
      {
        "type": "js",
        "key": "gatetonwallet"
      },
      {
        "type": "sse",
        "url": "https://dapp.gateio.services/tonbridge_api/bridge/v1"
      }
    ],
    "platforms": ["ios", "android"],
    "universal_url": "https://gateio.go.link/gateio/web3?adj_t=1ff8khdw_1fu4ccc7"
  },
  {
    "app_name": "tonwallet",
    "name": "TON Wallet",
    "image": "https://wallet.ton.org/assets/ui/qr-logo.png",
    "about_url": "https://chrome.google.com/webstore/detail/ton-wallet/nphplpgoakhhjchkkhmiggakijnkhfnd",
    "bridge": [
      {
        "type": "js",
<<<<<<< HEAD
        "key": "binancew3w"
      },
      {
        "type": "sse",
        "url": "https://wallet.binance.com/tonbridge/bridge"
      }
    ],
    "platforms":  ["ios", "android", "macos", "windows", "linux"],
    "universal_url": "https://app.binance.com/cedefi/ton-connect"
  },
  {
    "app_name": "uxuyWallet",
    "name": "UXUY Wallet",
    "image": "https://raw.githubusercontent.com/uxuycom/uxuy-docsite/main/static/assets/UXUYWallet-logo/UXUYWallet_logo_circle.svg",
    "about_url": "https://docs.uxuy.com",
    "universal_url": "https://t.me/UXUYbot/app",
    "bridge": [
      {
        "type": "sse",
        "url": "https://bridge.tonapi.io/bridge"
     }
    ],
    "platforms": ["ios", "android", "macos", "windows", "linux"]
  },
  {
    "app_name": "fintopio-tg",
    "name": "Fintopio Telegram",
    "image": "https://fintopio.com/tonconnect-icon.png",
    "about_url": "https://fintopio.com",
    "universal_url": "https://t.me/fintopio?attach=wallet",
    "bridge": [
      {
        "type": "sse",
        "url": "https://wallet-bridge.fintopio.com/bridge"
=======
        "key": "tonwallet"
>>>>>>> 883623a1
      }
    ],
    "platforms": ["chrome"]
  }
]<|MERGE_RESOLUTION|>--- conflicted
+++ resolved
@@ -277,25 +277,6 @@
     "universal_url": "https://gateio.go.link/gateio/web3?adj_t=1ff8khdw_1fu4ccc7"
   },
   {
-    "app_name": "tonwallet",
-    "name": "TON Wallet",
-    "image": "https://wallet.ton.org/assets/ui/qr-logo.png",
-    "about_url": "https://chrome.google.com/webstore/detail/ton-wallet/nphplpgoakhhjchkkhmiggakijnkhfnd",
-    "bridge": [
-      {
-        "type": "js",
-<<<<<<< HEAD
-        "key": "binancew3w"
-      },
-      {
-        "type": "sse",
-        "url": "https://wallet.binance.com/tonbridge/bridge"
-      }
-    ],
-    "platforms":  ["ios", "android", "macos", "windows", "linux"],
-    "universal_url": "https://app.binance.com/cedefi/ton-connect"
-  },
-  {
     "app_name": "uxuyWallet",
     "name": "UXUY Wallet",
     "image": "https://raw.githubusercontent.com/uxuycom/uxuy-docsite/main/static/assets/UXUYWallet-logo/UXUYWallet_logo_circle.svg",
@@ -310,18 +291,14 @@
     "platforms": ["ios", "android", "macos", "windows", "linux"]
   },
   {
-    "app_name": "fintopio-tg",
-    "name": "Fintopio Telegram",
-    "image": "https://fintopio.com/tonconnect-icon.png",
-    "about_url": "https://fintopio.com",
-    "universal_url": "https://t.me/fintopio?attach=wallet",
-    "bridge": [
-      {
-        "type": "sse",
-        "url": "https://wallet-bridge.fintopio.com/bridge"
-=======
+    "app_name": "tonwallet",
+    "name": "TON Wallet",
+    "image": "https://wallet.ton.org/assets/ui/qr-logo.png",
+    "about_url": "https://chrome.google.com/webstore/detail/ton-wallet/nphplpgoakhhjchkkhmiggakijnkhfnd",
+    "bridge": [
+      {
+        "type": "js",
         "key": "tonwallet"
->>>>>>> 883623a1
       }
     ],
     "platforms": ["chrome"]
