[
  {
    "app_name": "telegram-wallet",
    "name": "Wallet",
    "image": "https://wallet.tg/images/logo-288.png",
    "about_url": "https://wallet.tg/",
    "universal_url": "https://t.me/wallet?attach=wallet&mode=compact",
    "bridge": [
      {
        "type": "sse",
        "url": "https://bridge.ton.space/bridge"
      }
    ],
    "platforms": ["ios", "android", "macos", "windows", "linux"]
  },
  {
    "app_name": "tonkeeper",
    "name": "Tonkeeper",
    "image": "https://tonkeeper.com/assets/tonconnect-icon.png",
    "tondns": "tonkeeper.ton",
    "about_url": "https://tonkeeper.com",
    "universal_url": "https://app.tonkeeper.com/ton-connect",
    "deepLink": "tonkeeper-tc://",
    "bridge": [
      {
        "type": "sse",
        "url": "https://bridge.tonapi.io/bridge"
      },
      {
        "type": "js",
        "key": "tonkeeper"
      }
    ],
    "platforms": ["ios", "android", "chrome", "firefox", "macos"]
  },
  {
    "app_name": "mytonwallet",
    "name": "MyTonWallet",
    "image": "https://static.mytonwallet.io/icon-256.png",
    "about_url": "https://mytonwallet.io",
    "universal_url": "https://connect.mytonwallet.org",
    "bridge": [
      {
        "type": "js",
        "key": "mytonwallet"
      },
      {
        "type": "sse",
        "url": "https://tonconnectbridge.mytonwallet.org/bridge/"
      }
    ],
    "platforms": [
      "chrome",
      "windows",
      "macos",
      "linux",
      "ios",
      "android",
      "firefox"
    ]
  },
  {
    "app_name": "bitgetTonWallet",
    "name": "Bitget Wallet",
    "image": "https://raw.githubusercontent.com/bitkeepwallet/download/main/logo/png/bitget_wallet_logo_0_gas_fee.png",
    "about_url": "https://web3.bitget.com",
    "deepLink": "bitkeep://",
    "bridge": [
      {
        "type": "js",
        "key": "bitgetTonWallet"
      },
      {
        "type": "sse",
        "url": "https://ton-connect-bridge.bgwapi.io/bridge"
      }
    ],
    "platforms": ["ios", "android", "chrome"],
    "universal_url": "https://bkcode.vip/ton-connect"
  },
  {
    "app_name": "binanceWeb3TonWallet",
    "name": "Binance Web3 Wallet",
    "image": "https://public.bnbstatic.com/static/binance-w3w/ton-provider/binancew3w.png",
    "about_url": "https://www.binance.com/en/web3wallet",
    "deepLink": "bnc://app.binance.com/cedefi/ton-connect",
    "bridge": [
      {
        "type": "js",
        "key": "binancew3w"
      },
      {
        "type": "sse",
        "url": "https://wallet.binance.com/tonbridge/bridge"
      }
    ],
    "platforms":  ["ios", "android", "macos", "windows", "linux"],
    "universal_url": "https://app.binance.com/cedefi/ton-connect"
  },
  {
    "app_name": "fintopio-tg",
    "name": "Fintopio",
    "image": "https://fintopio.com/tonconnect-icon.png",
    "about_url": "https://fintopio.com",
    "universal_url": "https://t.me/fintopio?attach=wallet",
    "bridge": [
      {
        "type": "sse",
        "url": "https://wallet-bridge.fintopio.com/bridge"
      }
    ],
    "platforms": ["ios", "android", "macos", "windows", "linux"]
  },
  {
    "app_name": "dewallet",
    "name": "DeWallet",
    "image": "https://raw.githubusercontent.com/delab-team/manifests-images/main/WalletAvatar.png",
    "about_url": "https://delabwallet.com",
    "universal_url": "https://t.me/dewallet?attach=wallet",
    "bridge": [
      {
        "type": "sse",
        "url": "https://bridge.dewallet.pro/bridge"
      }
    ],
    "platforms": ["ios", "android", "macos", "windows", "linux"]
  },
  {
    "app_name": "safepalwallet",
    "name": "SafePal",
    "image": "https://s.pvcliping.com/web/public_image/SafePal_x288.png",
    "tondns":  "",
    "about_url": "https://www.safepal.com",
    "universal_url": "https://link.safepal.io/ton-connect",
    "deepLink": "safepal-tc://",
    "bridge": [
      {
          "type": "sse",
          "url": "https://ton-bridge.safepal.com/tonbridge/v1/bridge"
      },
      {
          "type": "js",
          "key": "safepalwallet"
      }
    ],
    "platforms": ["ios", "android", "chrome", "firefox"]
  },
  {
    "app_name": "openmask",
    "name": "OpenMask",
    "image": "https://raw.githubusercontent.com/OpenProduct/openmask-extension/main/public/openmask-logo-288.png",
    "about_url": "https://www.openmask.app/",
    "bridge": [
      {
        "type": "js",
        "key": "openmask"
      }
    ],
    "platforms": ["chrome"]
  },
  {
    "app_name": "tonhub",
    "name": "Tonhub",
    "image": "https://tonhub.com/tonconnect_logo.png",
    "about_url": "https://tonhub.com",
    "universal_url": "https://tonhub.com/ton-connect",
    "bridge": [
      {
        "type": "js",
        "key": "tonhub"
      },
      {
        "type": "sse",
        "url": "https://connect.tonhubapi.com/tonconnect"
      }
    ],
    "platforms": ["ios", "android"]
  },
  {
    "app_name": "xtonwallet",
    "name": "XTONWallet",
    "image": "https://xtonwallet.com/assets/img/icon-256-back.png",
    "about_url": "https://xtonwallet.com",
    "bridge": [
      {
        "type": "js",
        "key": "xtonwallet"
      }
    ],
    "platforms": ["chrome", "firefox"]
  },
  {
    "app_name": "okxTonWallet",
    "name": "OKX Wallet",
    "image": "https://static.okx.com/cdn/assets/imgs/247/58E63FEA47A2B7D7.png",
    "about_url": "https://www.okx.com/web3",
    "universal_url": "https://www.okx.com/download?appendQuery=true&deeplink=okx://web3/wallet/tonconnect",
    "bridge": [
      {
        "type": "js",
        "key": "okxTonWallet"
      },
      {
        "type": "sse",
        "url": "https://www.okx.com/tonbridge/discover/rpc/bridge"
      }
    ],
    "platforms": ["chrome", "safari", "firefox", "ios", "android"]
  },
  {
    "app_name": "okxMiniWallet",
    "name": "OKX Mini Wallet",
    "image": "https://static.okx.com/cdn/assets/imgs/2411/8BE1A4A434D8F58A.png",
    "about_url": "https://www.okx.com/web3",
    "universal_url": "https://t.me/OKX_WALLET_BOT?attach=wallet",
    "bridge": [
      {
        "type": "sse",
        "url": "https://www.okx.com/tonbridge/discover/rpc/bridge"
      }
    ],
    "platforms": ["ios", "android", "macos", "windows", "linux"]
  },
  {
    "app_name": "hot",
    "name": "HOT",
    "image": "https://raw.githubusercontent.com/hot-dao/media/main/logo.png",
    "about_url": "https://hot-labs.org/",
    "universal_url": "https://t.me/herewalletbot?attach=wallet",
    "bridge": [
      {
        "type": "sse",
        "url": "https://sse-bridge.hot-labs.org"
      },
      {
        "type": "js",
        "key": "hotWallet"
      }
    ],
    "platforms": ["ios", "android", "macos", "windows", "linux"]
  },
  {
    "app_name": "bybitTonWallet",
    "name": "Bybit Wallet",
    "image": "https://raw.githubusercontent.com/bybit-web3/bybit-web3.github.io/main/docs/images/bybit-logo.png",
    "about_url": "https://www.bybit.com/web3",
    "universal_url": "https://app.bybit.com/ton-connect",
    "deepLink": "bybitapp://",
    "bridge": [
      {
        "type": "js",
        "key": "bybitTonWallet"
      },
      {
        "type": "sse",
        "url": "https://api-node.bybit.com/spot/api/web3/bridge/ton/bridge"
      }
    ],
<<<<<<< HEAD
    "platforms": [
      "chrome",
      "safari",
      "firefox",
      "ios",
      "android"
    ]
  },
  {
    "app_name": "BitgetWeb3",
    "name": "BitgetWeb3",
    "image": "https://img.bitgetimg.com/image/third/1731638059795.png",
    "about_url": "​https://www.bitget.com",
    "universal_url": "https://t.me/BitgetOfficialBot?attach=wallet",
    "bridge": [
      {
        "type": "sse",
        "url": "https://ton-connect-bridge.bgwapi.io/bridge"
      }
    ],
    "platforms": ["ios", "android", "windows", "macos", "linux"]
=======
    "platforms": ["ios", "android", "chrome"]
  },
  {
    "app_name": "GateWallet",
    "name": "GateWallet",
    "image": "https://img.gatedataimg.com/prd-ordinal-imgs/036f07bb8730716e/gateio-0925.png",
    "about_url": "https://www.gate.io/",
    "bridge": [
      {
        "type": "js",
        "key": "gatetonwallet"
      },
      {
        "type": "sse",
        "url": "https://dapp.gateio.services/tonbridge_api/bridge/v1"
      }
    ],
    "platforms": ["ios", "android"],
    "universal_url": "https://gateio.go.link/gateio/web3?adj_t=1ff8khdw_1fu4ccc7"
  },
  {
    "app_name": "tonwallet",
    "name": "TON Wallet",
    "image": "https://wallet.ton.org/assets/ui/qr-logo.png",
    "about_url": "https://chrome.google.com/webstore/detail/ton-wallet/nphplpgoakhhjchkkhmiggakijnkhfnd",
    "bridge": [
      {
        "type": "js",
        "key": "tonwallet"
      }
    ],
    "platforms": ["chrome"]
>>>>>>> 883623a1
  }
]<|MERGE_RESOLUTION|>--- conflicted
+++ resolved
@@ -177,6 +177,20 @@
     "platforms": ["ios", "android"]
   },
   {
+    "app_name": "dewallet",
+    "name": "DeWallet",
+    "image": "https://raw.githubusercontent.com/delab-team/manifests-images/main/WalletAvatar.png",
+    "about_url": "https://delabwallet.com",
+    "universal_url": "https://t.me/dewallet?attach=wallet",
+    "bridge": [
+      {
+        "type": "sse",
+        "url": "https://sse-bridge.delab.team/bridge"
+      }
+    ],
+    "platforms": ["ios", "android"]
+  },
+  {
     "app_name": "xtonwallet",
     "name": "XTONWallet",
     "image": "https://xtonwallet.com/assets/img/icon-256-back.png",
@@ -189,6 +203,58 @@
     ],
     "platforms": ["chrome", "firefox"]
   },
+  {
+    "app_name": "tonwallet",
+    "name": "TON Wallet",
+    "image": "https://wallet.ton.org/assets/ui/qr-logo.png",
+    "about_url": "https://chrome.google.com/webstore/detail/ton-wallet/nphplpgoakhhjchkkhmiggakijnkhfnd",
+    "bridge": [
+      {
+        "type": "js",
+        "key": "tonwallet"
+      }
+    ],
+    "platforms": ["chrome"]
+  },
+  {
+    "app_name": "bitgetTonWallet",
+    "name": "Bitget Wallet",
+    "image": "https://raw.githubusercontent.com/bitkeepwallet/download/main/logo/png/bitget_wallet_logo_0_gas_fee.png",
+    "about_url": "https://web3.bitget.com",
+    "deepLink": "bitkeep://",
+    "bridge": [
+      {
+        "type": "js",
+        "key": "bitgetTonWallet"
+      },
+      {
+        "type": "sse",
+        "url": "https://bridge.tonapi.io/bridge"
+      }
+    ],
+    "platforms": ["ios", "android", "chrome"],
+    "universal_url": "https://bkcode.vip/ton-connect"
+  },
+  {
+  "app_name": "safepalwallet",
+  "name": "SafePal",
+  "image": "https://s.pvcliping.com/web/public_image/SafePal_x288.png",
+  "tondns":  "",
+  "about_url": "https://www.safepal.com",
+  "universal_url": "https://link.safepal.io/ton-connect",
+  "deepLink": "safepal-tc://",
+  "bridge": [
+     {
+        "type": "sse",
+        "url": "https://ton-bridge.safepal.com/tonbridge/v1/bridge"
+     },
+     {
+        "type": "js",
+        "key": "safepalwallet"
+     }
+  ],
+  "platforms": ["ios", "android", "chrome", "firefox"]
+ },
   {
     "app_name": "okxTonWallet",
     "name": "OKX Wallet",
@@ -256,29 +322,6 @@
         "url": "https://api-node.bybit.com/spot/api/web3/bridge/ton/bridge"
       }
     ],
-<<<<<<< HEAD
-    "platforms": [
-      "chrome",
-      "safari",
-      "firefox",
-      "ios",
-      "android"
-    ]
-  },
-  {
-    "app_name": "BitgetWeb3",
-    "name": "BitgetWeb3",
-    "image": "https://img.bitgetimg.com/image/third/1731638059795.png",
-    "about_url": "​https://www.bitget.com",
-    "universal_url": "https://t.me/BitgetOfficialBot?attach=wallet",
-    "bridge": [
-      {
-        "type": "sse",
-        "url": "https://ton-connect-bridge.bgwapi.io/bridge"
-      }
-    ],
-    "platforms": ["ios", "android", "windows", "macos", "linux"]
-=======
     "platforms": ["ios", "android", "chrome"]
   },
   {
@@ -311,6 +354,5 @@
       }
     ],
     "platforms": ["chrome"]
->>>>>>> 883623a1
   }
 ]