--- conflicted
+++ resolved
@@ -11,7 +11,13 @@
         "url": "https://bridge.ton.space/bridge"
       }
     ],
-    "platforms": ["ios", "android", "macos", "windows", "linux"]
+    "platforms": [
+      "ios",
+      "android",
+      "macos",
+      "windows",
+      "linux"
+    ]
   },
   {
     "app_name": "tonkeeper",
@@ -31,7 +37,13 @@
         "key": "tonkeeper"
       }
     ],
-    "platforms": ["ios", "android", "chrome", "firefox", "macos"]
+    "platforms": [
+      "ios",
+      "android",
+      "chrome",
+      "firefox",
+      "macos"
+    ]
   },
   {
     "app_name": "mytonwallet",
@@ -70,7 +82,9 @@
         "key": "openmask"
       }
     ],
-    "platforms": ["chrome"]
+    "platforms": [
+      "chrome"
+    ]
   },
   {
     "app_name": "tonhub",
@@ -88,7 +102,10 @@
         "url": "https://connect.tonhubapi.com/tonconnect"
       }
     ],
-    "platforms": ["ios", "android"]
+    "platforms": [
+      "ios",
+      "android"
+    ]
   },
   {
     "app_name": "dewallet",
@@ -102,7 +119,13 @@
         "url": "https://bridge.dewallet.pro/bridge"
       }
     ],
-    "platforms": ["ios", "android", "macos", "windows", "linux"]
+    "platforms": [
+      "ios",
+      "android",
+      "macos",
+      "windows",
+      "linux"
+    ]
   },
   {
     "app_name": "xtonwallet",
@@ -115,7 +138,10 @@
         "key": "xtonwallet"
       }
     ],
-    "platforms": ["chrome", "firefox"]
+    "platforms": [
+      "chrome",
+      "firefox"
+    ]
   },
   {
     "app_name": "tonwallet",
@@ -128,7 +154,9 @@
         "key": "tonwallet"
       }
     ],
-    "platforms": ["chrome"]
+    "platforms": [
+      "chrome"
+    ]
   },
   {
     "app_name": "bitgetTonWallet",
@@ -146,29 +174,38 @@
         "url": "https://ton-connect-bridge.bgwapi.io/bridge"
       }
     ],
-    "platforms": ["ios", "android", "chrome"],
+    "platforms": [
+      "ios",
+      "android",
+      "chrome"
+    ],
     "universal_url": "https://bkcode.vip/ton-connect"
   },
   {
-  "app_name": "safepalwallet",
-  "name": "SafePal",
-  "image": "https://s.pvcliping.com/web/public_image/SafePal_x288.png",
-  "tondns":  "",
-  "about_url": "https://www.safepal.com",
-  "universal_url": "https://link.safepal.io/ton-connect",
-  "deepLink": "safepal-tc://",
-  "bridge": [
-     {
+    "app_name": "safepalwallet",
+    "name": "SafePal",
+    "image": "https://s.pvcliping.com/web/public_image/SafePal_x288.png",
+    "tondns": "",
+    "about_url": "https://www.safepal.com",
+    "universal_url": "https://link.safepal.io/ton-connect",
+    "deepLink": "safepal-tc://",
+    "bridge": [
+      {
         "type": "sse",
         "url": "https://ton-bridge.safepal.com/tonbridge/v1/bridge"
-     },
-     {
+      },
+      {
         "type": "js",
         "key": "safepalwallet"
-     }
-  ],
-  "platforms": ["ios", "android", "chrome", "firefox"]
- },
+      }
+    ],
+    "platforms": [
+      "ios",
+      "android",
+      "chrome",
+      "firefox"
+    ]
+  },
   {
     "app_name": "okxTonWallet",
     "name": "OKX Wallet",
@@ -185,24 +222,6 @@
         "url": "https://www.okx.com/tonbridge/discover/rpc/bridge"
       }
     ],
-    "platforms": ["chrome", "safari", "firefox", "ios", "android"]
-  },
-  {
-  "app_name": "okxTonWalletTr",
-  "name": "OKX TR Wallet",
-  "image": "https://static.okx.com/cdn/assets/imgs/247/587A8296F0BB640F.png",
-  "about_url": "https://tr.okx.com/web3",
-  "universal_url": "https://tr.okx.com/download?appendQuery=true&deeplink=okxtr://web3/wallet/tonconnect",
-  "bridge": [
-      {
-        "type": "js",
-        "key": "okxTonWallet"
-      },
-      {
-        "type": "sse",
-        "url": "https://www.okx.com/tonbridge/discover/rpc/bridge"
-      }
-    ],
     "platforms": [
       "chrome",
       "safari",
@@ -212,27 +231,30 @@
     ]
   },
   {
-<<<<<<< HEAD
-      "app_name": "tobi",
-      "name": "Tobi",
-      "image": "https://app.tobiwallet.app/icons/logo.png",
-      "about_url": "https://tobi.fun",
-      "universal_url": "https://t.me/TobiCopilotBot?attach=wallet",
-      "bridge": [
-        {
-          "type": "sse",
-          "url": "https://bridge.tonapi.io/bridge"
-        }
-      ],
-      "platforms": [
-        "ios",
-        "android",
-        "macos",
-        "windows",
-        "linux"
-      ]
-  },
-=======
+    "app_name": "okxTonWalletTr",
+    "name": "OKX TR Wallet",
+    "image": "https://static.okx.com/cdn/assets/imgs/247/587A8296F0BB640F.png",
+    "about_url": "https://tr.okx.com/web3",
+    "universal_url": "https://tr.okx.com/download?appendQuery=true&deeplink=okxtr://web3/wallet/tonconnect",
+    "bridge": [
+      {
+        "type": "js",
+        "key": "okxTonWallet"
+      },
+      {
+        "type": "sse",
+        "url": "https://www.okx.com/tonbridge/discover/rpc/bridge"
+      }
+    ],
+    "platforms": [
+      "chrome",
+      "safari",
+      "firefox",
+      "ios",
+      "android"
+    ]
+  },
+  {
     "app_name": "hot",
     "name": "HOT",
     "image": "https://raw.githubusercontent.com/hot-dao/media/main/logo.png",
@@ -248,7 +270,13 @@
         "key": "hotWallet"
       }
     ],
-    "platforms": ["ios", "android", "macos", "windows", "linux"]
+    "platforms": [
+      "ios",
+      "android",
+      "macos",
+      "windows",
+      "linux"
+    ]
   },
   {
     "app_name": "bybitTonWallet",
@@ -267,7 +295,11 @@
         "url": "https://api-node.bybit.com/spot/api/web3/bridge/ton/bridge"
       }
     ],
-    "platforms": ["ios", "android", "chrome"]
+    "platforms": [
+      "ios",
+      "android",
+      "chrome"
+    ]
   },
   {
     "app_name": "GateWallet",
@@ -284,7 +316,10 @@
         "url": "https://dapp.gateio.services/tonbridge_api/bridge/v1"
       }
     ],
-    "platforms": ["ios", "android"],
+    "platforms": [
+      "ios",
+      "android"
+    ],
     "universal_url": "https://gateio.onelink.me/DmA6/web3"
   },
   {
@@ -303,8 +338,33 @@
         "url": "https://wallet.binance.com/tonbridge/bridge"
       }
     ],
-    "platforms":  ["ios", "android", "macos", "windows", "linux"],
+    "platforms": [
+      "ios",
+      "android",
+      "macos",
+      "windows",
+      "linux"
+    ],
     "universal_url": "https://app.binance.com/cedefi/ton-connect"
+  },
+  {
+    "app_name": "tobi",
+    "name": "Tobi",
+    "image": "https://app.tobiwallet.app/icons/logo.png",
+    "about_url": "https://tobi.fun",
+    "universal_url": "https://t.me/TobiCopilotBot?attach=wallet",
+    "bridge": [
+      {
+        "type": "sse",
+        "url": "https://ton-bridge.tobiwallet.app/bridge"
+      }
+    ],
+    "platforms": [
+      "ios",
+      "android",
+      "macos",
+      "windows",
+      "linux"
+    ]
   }
->>>>>>> efc25791
 ]