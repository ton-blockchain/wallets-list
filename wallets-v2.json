[
  {
    "app_name": "telegram-wallet",
    "name": "Wallet",
    "image": "https://wallet.tg/images/logo-288.png",
    "about_url": "https://wallet.tg/",
    "universal_url": "https://t.me/wallet?attach=wallet",
    "bridge": [
      {
        "type": "sse",
        "url": "https://walletbot.me/tonconnect-bridge/bridge"
      }
    ],
    "platforms": ["ios", "android", "macos", "windows", "linux"]
  },
  {
    "app_name": "tonkeeper",
    "name": "Tonkeeper",
    "image": "https://tonkeeper.com/assets/tonconnect-icon.png",
    "tondns": "tonkeeper.ton",
    "about_url": "https://tonkeeper.com",
    "universal_url": "https://app.tonkeeper.com/ton-connect",
    "deepLink": "tonkeeper-tc://",
    "bridge": [
      {
        "type": "sse",
        "url": "https://bridge.tonapi.io/bridge"
      },
      {
        "type": "js",
        "key": "tonkeeper"
      }
    ],
    "platforms": ["ios", "android", "chrome", "firefox", "macos"]
  },
  {
    "app_name": "mytonwallet",
    "name": "MyTonWallet",
    "image": "https://static.mytonwallet.io/icon-256.png",
    "about_url": "https://mytonwallet.io",
    "universal_url": "https://connect.mytonwallet.org",
    "bridge": [
      {
        "type": "js",
        "key": "mytonwallet"
      },
      {
        "type": "sse",
        "url": "https://tonconnectbridge.mytonwallet.org/bridge/"
      }
    ],
    "platforms": [
      "chrome",
      "windows",
      "macos",
      "linux",
      "ios",
      "android",
      "firefox"
    ]
  },
  {
    "app_name": "tonhub",
    "name": "Tonhub",
    "image": "https://tonhub.com/tonconnect_logo.png",
    "about_url": "https://tonhub.com",
    "universal_url": "https://tonhub.com/ton-connect",
    "bridge": [
      {
        "type": "js",
        "key": "tonhub"
      },
      {
        "type": "sse",
        "url": "https://connect.tonhubapi.com/tonconnect"
      }
    ],
    "platforms": ["ios", "android"]
  },
  {
    "app_name": "bitgetTonWallet",
    "name": "Bitget Wallet",
    "image": "https://raw.githubusercontent.com/bitgetwallet/download/refs/heads/main/logo/png/bitget_wallet_logo_288_mini.png",
    "about_url": "https://web3.bitget.com",
    "deepLink": "bitkeep://",
    "bridge": [
      {
        "type": "js",
        "key": "bitgetTonWallet"
      },
      {
        "type": "sse",
        "url": "https://ton-connect-bridge.bgwapi.io/bridge"
      }
    ],
    "platforms": ["ios", "android", "chrome"],
    "universal_url": "https://bkcode.vip/ton-connect"
  },
  {
    "app_name": "okxMiniWallet",
    "name": "OKX Mini Wallet",
    "image": "https://static.okx.com/cdn/assets/imgs/2411/8BE1A4A434D8F58A.png",
    "about_url": "https://www.okx.com/web3",
    "universal_url": "https://t.me/OKX_WALLET_BOT?attach=wallet",
    "bridge": [
      {
        "type": "sse",
        "url": "https://www.okx.com/tonbridge/discover/rpc/bridge"
      }
    ],
    "platforms": ["ios", "android", "macos", "windows", "linux"]
  },
  {
    "app_name": "binanceWeb3TonWallet",
    "name": "Binance Wallet",
    "image": "https://public.bnbstatic.com/static/binance-w3w/ton-provider/binancew3w.png",
    "about_url": "https://www.binance.com/en/web3wallet",
    "deepLink": "bnc://app.binance.com/cedefi/ton-connect",
    "bridge": [
      {
        "type": "js",
        "key": "binancew3w"
      },
      {
        "type": "sse",
        "url": "https://wallet.binance.com/tonbridge/bridge"
      }
    ],
    "platforms":  ["ios", "android", "macos", "windows", "linux"],
    "universal_url": "https://app.binance.com/cedefi/ton-connect"
  },
  {
    "app_name": "fintopio-tg",
    "name": "Fintopio",
    "image": "https://fintopio.com/tonconnect-icon.png",
    "about_url": "https://fintopio.com",
    "universal_url": "https://t.me/fintopio?attach=wallet",
    "bridge": [
      {
        "type": "sse",
        "url": "https://wallet-bridge.fintopio.com/bridge"
      }
    ],
    "platforms": ["ios", "android", "macos", "windows", "linux"]
  },
  {
<<<<<<< HEAD
    "app_name": "dewallet",
    "name": "DeWallet",
    "image": "https://raw.githubusercontent.com/delab-team/manifests-images/main/WalletAvatar.png",
    "about_url": "https://delabwallet.com",
    "universal_url": "https://t.me/dewallet?attach=wallet",
    "bridge": [
      {
        "type": "sse",
        "url": "https://bridge.dewallet.pro/bridge"
      }
    ],
    "platforms": ["ios", "android", "macos", "windows", "linux"]
  },
  {
    "app_name": "safepalwallet",
    "name": "SafePal",
    "image": "https://s.pvcliping.com/web/public_image/SafePal_x288.png",
    "tondns":  "",
    "about_url": "https://www.safepal.com",
    "universal_url": "https://link.safepal.io/ton-connect",
    "deepLink": "safepal-tc://",
    "bridge": [
      {
        "type": "sse",
        "url": "https://ton-bridge.safepal.com/tonbridge/v1/bridge"
      },
      {
        "type": "js",
        "key": "safepalwallet"
      }
    ],
    "platforms": ["ios", "android", "chrome", "firefox"]
  },
  {
    "app_name": "openmask",
    "name": "OpenMask",
    "image": "https://raw.githubusercontent.com/OpenProduct/openmask-extension/main/public/openmask-logo-288.png",
    "about_url": "https://www.openmask.app/",
    "bridge": [
      {
        "type": "js",
        "key": "openmask"
      }
    ],
    "platforms": ["chrome"]
  },
  {
    "app_name": "tonhub",
    "name": "Tonhub",
    "image": "https://tonhub.com/tonconnect_logo.png",
    "about_url": "https://tonhub.com",
    "universal_url": "https://tonhub.com/ton-connect",
    "bridge": [
      {
        "type": "js",
        "key": "tonhub"
      },
      {
        "type": "sse",
        "url": "https://connect.tonhubapi.com/tonconnect"
      }
    ],
    "platforms": ["ios", "android"]
  },
  {
    "app_name": "xtonwallet",
    "name": "XTONWallet",
    "image": "https://xtonwallet.com/assets/img/icon-256-back.png",
    "about_url": "https://xtonwallet.com",
    "bridge": [
      {
        "type": "js",
        "key": "xtonwallet"
      }
    ],
    "platforms": ["chrome", "firefox"]
  },
  {
=======
>>>>>>> ef0dc50e
    "app_name": "okxTonWallet",
    "name": "OKX Wallet",
    "image": "https://static.okx.com/cdn/assets/imgs/247/58E63FEA47A2B7D7.png",
    "about_url": "https://www.okx.com/web3",
    "universal_url": "https://www.okx.com/download?appendQuery=true&deeplink=okx://web3/wallet/tonconnect",
    "bridge": [
      {
        "type": "js",
        "key": "okxTonWallet"
      },
      {
        "type": "sse",
        "url": "https://www.okx.com/tonbridge/discover/rpc/bridge"
      }
    ],
    "platforms": ["chrome", "safari", "firefox", "ios", "android"]
  },
  {
    "app_name": "hot",
    "name": "HOT",
    "image": "https://raw.githubusercontent.com/hot-dao/media/main/logo.png",
    "about_url": "https://hot-labs.org/",
    "universal_url": "https://t.me/herewalletbot?attach=wallet",
    "bridge": [
      {
        "type": "sse",
        "url": "https://sse-bridge.hot-labs.org"
      },
      {
        "type": "js",
        "key": "hotWallet"
      }
    ],
    "platforms": ["ios", "android", "macos", "windows", "linux"]
  },
  {
    "app_name": "bybitTonWallet",
    "name": "Bybit Wallet",
    "image": "https://raw.githubusercontent.com/bybit-web3/bybit-web3.github.io/main/docs/images/bybit-logo.png",
    "about_url": "https://www.bybit.com/web3",
    "universal_url": "https://app.bybit.com/ton-connect",
    "deepLink": "bybitapp://",
    "bridge": [
      {
        "type": "js",
        "key": "bybitTonWallet"
      },
      {
        "type": "sse",
        "url": "https://api-node.bybit.com/spot/api/web3/bridge/ton/bridge"
      }
    ],
    "platforms": ["ios", "android", "chrome"]
  },
  {
    "app_name": "dewallet",
    "name": "DeWallet",
    "image": "https://raw.githubusercontent.com/delab-team/manifests-images/main/WalletAvatar.png",
    "about_url": "https://delabwallet.com",
    "universal_url": "https://t.me/dewallet?attach=wallet",
    "bridge": [
      {
        "type": "sse",
        "url": "https://bridge.dewallet.pro/bridge"
      }
    ],
    "platforms": ["ios", "android", "macos", "windows", "linux"]
  },
  {
    "app_name": "safepalwallet",
    "name": "SafePal",
    "image": "https://s.pvcliping.com/web/public_image/SafePal_x288.png",
    "tondns":  "",
    "about_url": "https://www.safepal.com",
    "universal_url": "https://link.safepal.io/ton-connect",
    "deepLink": "safepal-tc://",
    "bridge": [
      {
          "type": "sse",
          "url": "https://ton-bridge.safepal.com/tonbridge/v1/bridge"
      },
      {
          "type": "js",
          "key": "safepalwallet"
      }
    ],
    "platforms": ["ios", "android", "chrome", "firefox"]
  },
  {
    "app_name": "GateWallet",
    "name": "GateWallet",
    "image": "https://img.gatedataimg.com/prd-ordinal-imgs/036f07bb8730716e/gateio-0925.png",
    "about_url": "https://www.gate.io/",
    "bridge": [
      {
        "type": "js",
        "key": "gatetonwallet"
      },
      {
        "type": "sse",
        "url": "https://dapp.gateio.services/tonbridge_api/bridge/v1"
      }
    ],
    "platforms": ["ios", "android"],
    "universal_url": "https://gateio.go.link/gateio/web3?adj_t=1ff8khdw_1fu4ccc7"
  },
  {
    "app_name": "openmask",
    "name": "OpenMask",
    "image": "https://raw.githubusercontent.com/OpenProduct/openmask-extension/main/public/openmask-logo-288.png",
    "about_url": "https://www.openmask.app/",
    "bridge": [
      {
        "type": "js",
        "key": "openmask"
      }
    ],
    "platforms": ["chrome"]
  },
  {
    "app_name": "BitgetWeb3",
    "name": "BitgetWeb3",
    "image": "https://img.bitgetimg.com/image/third/1731638059795.png",
    "about_url": "​https://www.bitget.com",
    "universal_url": "https://t.me/BitgetOfficialBot?attach=wallet",
    "bridge": [
      {
        "type": "sse",
        "url": "https://ton-connect-bridge.bgwapi.io/bridge"
      }
    ],
    "platforms": ["ios", "android", "windows", "macos", "linux"]
  },
  {
    "app_name": "tobi",
    "name": "Tobi",
    "image": "https://app.tobiwallet.app/icons/logo-288.png",
    "about_url": "https://tobi.fun",
    "universal_url": "https://t.me/TobiCopilotBot?attach=wallet",
    "bridge": [
      {
        "type": "sse",
        "url": "https://ton-bridge.tobiwallet.app/bridge"
      }
    ],
    "platforms": [
      "ios",
      "android",
      "macos",
      "windows",
      "linux"
    ]
  },
  {
<<<<<<< HEAD
    "app_name": "tonflow",
    "name": "TONFLOW",
    "image": "https://tonflow.app/assets/images/tonflow_ico_256.png",
    "about_url": "https://tonflow.app",
    "universal_url": "https://tonflow.app/ton-connect",
    "deepLink": "tonflow-tc://",
    "bridge": [
      {
        "type": "sse",
        "url": "https://bridge.tonapi.io/bridge"
      },
      {
        "type": "js",
        "key": "tonflow"
      }
    ],
    "platforms": ["windows", "linux", "macos", "chrome", "opera", "edge"]
=======
    "app_name": "xtonwallet",
    "name": "XTONWallet",
    "image": "https://xtonwallet.com/assets/img/icon-256-back.png",
    "about_url": "https://xtonwallet.com",
    "bridge": [
      {
        "type": "js",
        "key": "xtonwallet"
      }
    ],
    "platforms": ["chrome", "firefox"]
  },
  {
    "app_name": "tonwallet",
    "name": "TON Wallet",
    "image": "https://wallet.ton.org/assets/ui/qr-logo.png",
    "about_url": "https://chrome.google.com/webstore/detail/ton-wallet/nphplpgoakhhjchkkhmiggakijnkhfnd",
    "bridge": [
      {
        "type": "js",
        "key": "tonwallet"
      }
    ],
    "platforms": ["chrome"]
>>>>>>> ef0dc50e
  }
]<|MERGE_RESOLUTION|>--- conflicted
+++ resolved
@@ -144,7 +144,61 @@
     "platforms": ["ios", "android", "macos", "windows", "linux"]
   },
   {
-<<<<<<< HEAD
+    "app_name": "okxTonWallet",
+    "name": "OKX Wallet",
+    "image": "https://static.okx.com/cdn/assets/imgs/247/58E63FEA47A2B7D7.png",
+    "about_url": "https://www.okx.com/web3",
+    "universal_url": "https://www.okx.com/download?appendQuery=true&deeplink=okx://web3/wallet/tonconnect",
+    "bridge": [
+      {
+        "type": "js",
+        "key": "okxTonWallet"
+      },
+      {
+        "type": "sse",
+        "url": "https://www.okx.com/tonbridge/discover/rpc/bridge"
+      }
+    ],
+    "platforms": ["chrome", "safari", "firefox", "ios", "android"]
+  },
+  {
+    "app_name": "hot",
+    "name": "HOT",
+    "image": "https://raw.githubusercontent.com/hot-dao/media/main/logo.png",
+    "about_url": "https://hot-labs.org/",
+    "universal_url": "https://t.me/herewalletbot?attach=wallet",
+    "bridge": [
+      {
+        "type": "sse",
+        "url": "https://sse-bridge.hot-labs.org"
+      },
+      {
+        "type": "js",
+        "key": "hotWallet"
+      }
+    ],
+    "platforms": ["ios", "android", "macos", "windows", "linux"]
+  },
+  {
+    "app_name": "bybitTonWallet",
+    "name": "Bybit Wallet",
+    "image": "https://raw.githubusercontent.com/bybit-web3/bybit-web3.github.io/main/docs/images/bybit-logo.png",
+    "about_url": "https://www.bybit.com/web3",
+    "universal_url": "https://app.bybit.com/ton-connect",
+    "deepLink": "bybitapp://",
+    "bridge": [
+      {
+        "type": "js",
+        "key": "bybitTonWallet"
+      },
+      {
+        "type": "sse",
+        "url": "https://api-node.bybit.com/spot/api/web3/bridge/ton/bridge"
+      }
+    ],
+    "platforms": ["ios", "android", "chrome"]
+  },
+  {
     "app_name": "dewallet",
     "name": "DeWallet",
     "image": "https://raw.githubusercontent.com/delab-team/manifests-images/main/WalletAvatar.png",
@@ -179,141 +233,6 @@
     "platforms": ["ios", "android", "chrome", "firefox"]
   },
   {
-    "app_name": "openmask",
-    "name": "OpenMask",
-    "image": "https://raw.githubusercontent.com/OpenProduct/openmask-extension/main/public/openmask-logo-288.png",
-    "about_url": "https://www.openmask.app/",
-    "bridge": [
-      {
-        "type": "js",
-        "key": "openmask"
-      }
-    ],
-    "platforms": ["chrome"]
-  },
-  {
-    "app_name": "tonhub",
-    "name": "Tonhub",
-    "image": "https://tonhub.com/tonconnect_logo.png",
-    "about_url": "https://tonhub.com",
-    "universal_url": "https://tonhub.com/ton-connect",
-    "bridge": [
-      {
-        "type": "js",
-        "key": "tonhub"
-      },
-      {
-        "type": "sse",
-        "url": "https://connect.tonhubapi.com/tonconnect"
-      }
-    ],
-    "platforms": ["ios", "android"]
-  },
-  {
-    "app_name": "xtonwallet",
-    "name": "XTONWallet",
-    "image": "https://xtonwallet.com/assets/img/icon-256-back.png",
-    "about_url": "https://xtonwallet.com",
-    "bridge": [
-      {
-        "type": "js",
-        "key": "xtonwallet"
-      }
-    ],
-    "platforms": ["chrome", "firefox"]
-  },
-  {
-=======
->>>>>>> ef0dc50e
-    "app_name": "okxTonWallet",
-    "name": "OKX Wallet",
-    "image": "https://static.okx.com/cdn/assets/imgs/247/58E63FEA47A2B7D7.png",
-    "about_url": "https://www.okx.com/web3",
-    "universal_url": "https://www.okx.com/download?appendQuery=true&deeplink=okx://web3/wallet/tonconnect",
-    "bridge": [
-      {
-        "type": "js",
-        "key": "okxTonWallet"
-      },
-      {
-        "type": "sse",
-        "url": "https://www.okx.com/tonbridge/discover/rpc/bridge"
-      }
-    ],
-    "platforms": ["chrome", "safari", "firefox", "ios", "android"]
-  },
-  {
-    "app_name": "hot",
-    "name": "HOT",
-    "image": "https://raw.githubusercontent.com/hot-dao/media/main/logo.png",
-    "about_url": "https://hot-labs.org/",
-    "universal_url": "https://t.me/herewalletbot?attach=wallet",
-    "bridge": [
-      {
-        "type": "sse",
-        "url": "https://sse-bridge.hot-labs.org"
-      },
-      {
-        "type": "js",
-        "key": "hotWallet"
-      }
-    ],
-    "platforms": ["ios", "android", "macos", "windows", "linux"]
-  },
-  {
-    "app_name": "bybitTonWallet",
-    "name": "Bybit Wallet",
-    "image": "https://raw.githubusercontent.com/bybit-web3/bybit-web3.github.io/main/docs/images/bybit-logo.png",
-    "about_url": "https://www.bybit.com/web3",
-    "universal_url": "https://app.bybit.com/ton-connect",
-    "deepLink": "bybitapp://",
-    "bridge": [
-      {
-        "type": "js",
-        "key": "bybitTonWallet"
-      },
-      {
-        "type": "sse",
-        "url": "https://api-node.bybit.com/spot/api/web3/bridge/ton/bridge"
-      }
-    ],
-    "platforms": ["ios", "android", "chrome"]
-  },
-  {
-    "app_name": "dewallet",
-    "name": "DeWallet",
-    "image": "https://raw.githubusercontent.com/delab-team/manifests-images/main/WalletAvatar.png",
-    "about_url": "https://delabwallet.com",
-    "universal_url": "https://t.me/dewallet?attach=wallet",
-    "bridge": [
-      {
-        "type": "sse",
-        "url": "https://bridge.dewallet.pro/bridge"
-      }
-    ],
-    "platforms": ["ios", "android", "macos", "windows", "linux"]
-  },
-  {
-    "app_name": "safepalwallet",
-    "name": "SafePal",
-    "image": "https://s.pvcliping.com/web/public_image/SafePal_x288.png",
-    "tondns":  "",
-    "about_url": "https://www.safepal.com",
-    "universal_url": "https://link.safepal.io/ton-connect",
-    "deepLink": "safepal-tc://",
-    "bridge": [
-      {
-          "type": "sse",
-          "url": "https://ton-bridge.safepal.com/tonbridge/v1/bridge"
-      },
-      {
-          "type": "js",
-          "key": "safepalwallet"
-      }
-    ],
-    "platforms": ["ios", "android", "chrome", "firefox"]
-  },
-  {
     "app_name": "GateWallet",
     "name": "GateWallet",
     "image": "https://img.gatedataimg.com/prd-ordinal-imgs/036f07bb8730716e/gateio-0925.png",
@@ -379,7 +298,32 @@
     ]
   },
   {
-<<<<<<< HEAD
+    "app_name": "xtonwallet",
+    "name": "XTONWallet",
+    "image": "https://xtonwallet.com/assets/img/icon-256-back.png",
+    "about_url": "https://xtonwallet.com",
+    "bridge": [
+      {
+        "type": "js",
+        "key": "xtonwallet"
+      }
+    ],
+    "platforms": ["chrome", "firefox"]
+  },
+  {
+    "app_name": "tonwallet",
+    "name": "TON Wallet",
+    "image": "https://wallet.ton.org/assets/ui/qr-logo.png",
+    "about_url": "https://chrome.google.com/webstore/detail/ton-wallet/nphplpgoakhhjchkkhmiggakijnkhfnd",
+    "bridge": [
+      {
+        "type": "js",
+        "key": "tonwallet"
+      }
+    ],
+    "platforms": ["chrome"]
+  },
+  {
     "app_name": "tonflow",
     "name": "TONFLOW",
     "image": "https://tonflow.app/assets/images/tonflow_ico_256.png",
@@ -397,31 +341,5 @@
       }
     ],
     "platforms": ["windows", "linux", "macos", "chrome", "opera", "edge"]
-=======
-    "app_name": "xtonwallet",
-    "name": "XTONWallet",
-    "image": "https://xtonwallet.com/assets/img/icon-256-back.png",
-    "about_url": "https://xtonwallet.com",
-    "bridge": [
-      {
-        "type": "js",
-        "key": "xtonwallet"
-      }
-    ],
-    "platforms": ["chrome", "firefox"]
-  },
-  {
-    "app_name": "tonwallet",
-    "name": "TON Wallet",
-    "image": "https://wallet.ton.org/assets/ui/qr-logo.png",
-    "about_url": "https://chrome.google.com/webstore/detail/ton-wallet/nphplpgoakhhjchkkhmiggakijnkhfnd",
-    "bridge": [
-      {
-        "type": "js",
-        "key": "tonwallet"
-      }
-    ],
-    "platforms": ["chrome"]
->>>>>>> ef0dc50e
   }
 ]