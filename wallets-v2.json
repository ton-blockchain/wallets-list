[
  {
    "app_name": "telegram-wallet",
    "name": "Wallet",
    "image": "https://wallet.tg/images/logo-288.png",
    "about_url": "https://wallet.tg/",
    "universal_url": "https://t.me/wallet?attach=wallet",
    "bridge": [
      {
        "type": "sse",
        "url": "https://bridge.ton.space/bridge"
      }
    ],
    "platforms": ["ios", "android", "macos", "windows", "linux"]
  },
  {
    "app_name": "tonkeeper",
    "name": "Tonkeeper",
    "image": "https://tonkeeper.com/assets/tonconnect-icon.png",
    "tondns": "tonkeeper.ton",
    "about_url": "https://tonkeeper.com",
    "universal_url": "https://app.tonkeeper.com/ton-connect",
    "deepLink": "tonkeeper-tc://",
    "bridge": [
      {
        "type": "sse",
        "url": "https://bridge.tonapi.io/bridge"
      },
      {
        "type": "js",
        "key": "tonkeeper"
      }
    ],
    "platforms": ["ios", "android", "chrome", "firefox", "macos"]
  },
  {
    "app_name": "mytonwallet",
    "name": "MyTonWallet",
    "image": "https://static.mytonwallet.io/icon-256.png",
    "about_url": "https://mytonwallet.io",
    "universal_url": "https://connect.mytonwallet.org",
    "bridge": [
      {
        "type": "js",
        "key": "mytonwallet"
      },
      {
        "type": "sse",
        "url": "https://tonconnectbridge.mytonwallet.org/bridge/"
      }
    ],
    "platforms": [
      "chrome",
      "windows",
      "macos",
      "linux",
      "ios",
      "android",
      "firefox"
    ]
  },
  {
    "app_name": "openmask",
    "name": "OpenMask",
    "image": "https://raw.githubusercontent.com/OpenProduct/openmask-extension/main/public/openmask-logo-288.png",
    "about_url": "https://www.openmask.app/",
    "bridge": [
      {
        "type": "js",
        "key": "openmask"
      }
    ],
    "platforms": ["chrome"]
  },
  {
    "app_name": "tonhub",
    "name": "Tonhub",
    "image": "https://tonhub.com/tonconnect_logo.png",
    "about_url": "https://tonhub.com",
    "universal_url": "https://tonhub.com/ton-connect",
    "bridge": [
      {
        "type": "js",
        "key": "tonhub"
      },
      {
        "type": "sse",
        "url": "https://connect.tonhubapi.com/tonconnect"
      }
    ],
    "platforms": ["ios", "android"]
  },
  {
    "app_name": "dewallet",
    "name": "DeWallet",
    "image": "https://raw.githubusercontent.com/delab-team/manifests-images/main/WalletAvatar.png",
    "about_url": "https://delabwallet.com",
    "universal_url": "https://t.me/dewallet?attach=wallet",
    "bridge": [
      {
        "type": "sse",
        "url": "https://sse-bridge.delab.team/bridge"
      }
    ],
    "platforms": ["ios", "android"]
  },
  {
    "app_name": "xtonwallet",
    "name": "XTONWallet",
    "image": "https://xtonwallet.com/assets/img/icon-256-back.png",
    "about_url": "https://xtonwallet.com",
    "bridge": [
      {
        "type": "js",
        "key": "xtonwallet"
      }
    ],
    "platforms": ["chrome", "firefox"]
  },
  {
    "app_name": "tonwallet",
    "name": "TON Wallet",
    "image": "https://wallet.ton.org/assets/ui/qr-logo.png",
    "about_url": "https://chrome.google.com/webstore/detail/ton-wallet/nphplpgoakhhjchkkhmiggakijnkhfnd",
    "bridge": [
      {
        "type": "js",
        "key": "tonwallet"
      }
    ],
    "platforms": ["chrome"]
  },
  {
    "app_name": "bitgetTonWallet",
    "name": "Bitget Wallet",
    "image": "https://raw.githubusercontent.com/bitkeepwallet/download/main/logo/png/bitget_wallet_logo_0_gas_fee.png",
    "about_url": "https://web3.bitget.com",
    "deepLink": "bitkeep://",
    "bridge": [
      {
        "type": "js",
        "key": "bitgetTonWallet"
      },
      {
        "type": "sse",
        "url": "https://bridge.tonapi.io/bridge"
      }
    ],
    "platforms": ["ios", "android", "chrome"],
    "universal_url": "https://bkcode.vip/ton-connect"
  },
  {
<<<<<<< HEAD
    "app_name": "tobi",
    "name": "Tobi",
    "image": "https://app.tobiwallet.app/icons/logo.png",
    "about_url": "https://tobi.fun",
    "universal_url": "https://t.me/TobiWalletBot/wallet",
    "bridge": [
      {
        "type": "sse",
        "url": "https://bridge.tonapi.io/bridge"
      }
    ],
    "platforms": ["ios", "android", "macos", "windows", "linux"]
=======
  "app_name": "safepalwallet",
  "name": "SafePal",
  "image": "https://s.pvcliping.com/web/public_image/SafePal_x288.png",
  "tondns":  "",
  "about_url": "https://www.safepal.com",
  "universal_url": "https://link.safepal.io/ton-connect",
  "deepLink": "safepal-tc://",
  "bridge": [ 
     {
        "type": "sse",
        "url": "https://ton-bridge.safepal.com/tonbridge/v1/bridge"
     },
     {
        "type": "js",
        "key": "safepalwallet"
     }
  ],
  "platforms": ["ios", "android", "chrome", "firefox"]
 },
  {
    "app_name": "okxTonWallet",
    "name": "OKX Wallet",
    "image": "https://static.okx.com/cdn/assets/imgs/247/58E63FEA47A2B7D7.png",
    "about_url": "https://www.okx.com/web3",
    "universal_url": "https://www.okx.com/ul/uYJPB0",
    "bridge": [
      {
        "type": "js",
        "key": "okxTonWallet"
      },
      {
        "type": "sse",
        "url": "https://www.okx.com/tonbridge/discover/rpc/bridge"
      }
    ],
    "platforms": ["chrome", "safari", "firefox", "ios", "android"]
  },
  {
  "app_name": "okxTonWalletTr",
  "name": "OKX TR Wallet",
  "image": "https://static.okx.com/cdn/assets/imgs/247/587A8296F0BB640F.png",
  "about_url": "https://tr.okx.com/web3",
  "universal_url": "https://tr.okx.com/ul/uYJPB0?entityId=5",
  "bridge": [
      {
        "type": "js",
        "key": "okxTonWallet"
      },
      {
        "type": "sse",
        "url": "https://www.okx.com/tonbridge/discover/rpc/bridge"
      }
    ],
    "platforms": [
      "chrome",
      "safari",
      "firefox",
      "ios",
      "android"
    ]
>>>>>>> ed9c5d39
  }
]<|MERGE_RESOLUTION|>--- conflicted
+++ resolved
@@ -11,7 +11,13 @@
         "url": "https://bridge.ton.space/bridge"
       }
     ],
-    "platforms": ["ios", "android", "macos", "windows", "linux"]
+    "platforms": [
+      "ios",
+      "android",
+      "macos",
+      "windows",
+      "linux"
+    ]
   },
   {
     "app_name": "tonkeeper",
@@ -31,7 +37,13 @@
         "key": "tonkeeper"
       }
     ],
-    "platforms": ["ios", "android", "chrome", "firefox", "macos"]
+    "platforms": [
+      "ios",
+      "android",
+      "chrome",
+      "firefox",
+      "macos"
+    ]
   },
   {
     "app_name": "mytonwallet",
@@ -70,7 +82,9 @@
         "key": "openmask"
       }
     ],
-    "platforms": ["chrome"]
+    "platforms": [
+      "chrome"
+    ]
   },
   {
     "app_name": "tonhub",
@@ -88,7 +102,10 @@
         "url": "https://connect.tonhubapi.com/tonconnect"
       }
     ],
-    "platforms": ["ios", "android"]
+    "platforms": [
+      "ios",
+      "android"
+    ]
   },
   {
     "app_name": "dewallet",
@@ -102,7 +119,10 @@
         "url": "https://sse-bridge.delab.team/bridge"
       }
     ],
-    "platforms": ["ios", "android"]
+    "platforms": [
+      "ios",
+      "android"
+    ]
   },
   {
     "app_name": "xtonwallet",
@@ -115,7 +135,10 @@
         "key": "xtonwallet"
       }
     ],
-    "platforms": ["chrome", "firefox"]
+    "platforms": [
+      "chrome",
+      "firefox"
+    ]
   },
   {
     "app_name": "tonwallet",
@@ -128,7 +151,9 @@
         "key": "tonwallet"
       }
     ],
-    "platforms": ["chrome"]
+    "platforms": [
+      "chrome"
+    ]
   },
   {
     "app_name": "bitgetTonWallet",
@@ -146,11 +171,14 @@
         "url": "https://bridge.tonapi.io/bridge"
       }
     ],
-    "platforms": ["ios", "android", "chrome"],
+    "platforms": [
+      "ios",
+      "android",
+      "chrome"
+    ],
     "universal_url": "https://bkcode.vip/ton-connect"
   },
   {
-<<<<<<< HEAD
     "app_name": "tobi",
     "name": "Tobi",
     "image": "https://app.tobiwallet.app/icons/logo.png",
@@ -162,27 +190,40 @@
         "url": "https://bridge.tonapi.io/bridge"
       }
     ],
-    "platforms": ["ios", "android", "macos", "windows", "linux"]
-=======
-  "app_name": "safepalwallet",
-  "name": "SafePal",
-  "image": "https://s.pvcliping.com/web/public_image/SafePal_x288.png",
-  "tondns":  "",
-  "about_url": "https://www.safepal.com",
-  "universal_url": "https://link.safepal.io/ton-connect",
-  "deepLink": "safepal-tc://",
-  "bridge": [ 
-     {
+    "platforms": [
+      "ios",
+      "android",
+      "macos",
+      "windows",
+      "linux"
+    ]
+  },
+  {
+    "app_name": "safepalwallet",
+    "app_name": "safepalwallet",
+    "name": "SafePal",
+    "image": "https://s.pvcliping.com/web/public_image/SafePal_x288.png",
+    "tondns": "",
+    "about_url": "https://www.safepal.com",
+    "universal_url": "https://link.safepal.io/ton-connect",
+    "deepLink": "safepal-tc://",
+    "bridge": [
+      {
         "type": "sse",
         "url": "https://ton-bridge.safepal.com/tonbridge/v1/bridge"
-     },
-     {
+      },
+      {
         "type": "js",
         "key": "safepalwallet"
-     }
-  ],
-  "platforms": ["ios", "android", "chrome", "firefox"]
- },
+      }
+    ],
+    "platforms": [
+      "ios",
+      "android",
+      "chrome",
+      "firefox"
+    ]
+  },
   {
     "app_name": "okxTonWallet",
     "name": "OKX Wallet",
@@ -199,24 +240,6 @@
         "url": "https://www.okx.com/tonbridge/discover/rpc/bridge"
       }
     ],
-    "platforms": ["chrome", "safari", "firefox", "ios", "android"]
-  },
-  {
-  "app_name": "okxTonWalletTr",
-  "name": "OKX TR Wallet",
-  "image": "https://static.okx.com/cdn/assets/imgs/247/587A8296F0BB640F.png",
-  "about_url": "https://tr.okx.com/web3",
-  "universal_url": "https://tr.okx.com/ul/uYJPB0?entityId=5",
-  "bridge": [
-      {
-        "type": "js",
-        "key": "okxTonWallet"
-      },
-      {
-        "type": "sse",
-        "url": "https://www.okx.com/tonbridge/discover/rpc/bridge"
-      }
-    ],
     "platforms": [
       "chrome",
       "safari",
@@ -224,6 +247,29 @@
       "ios",
       "android"
     ]
->>>>>>> ed9c5d39
+  },
+  {
+    "app_name": "okxTonWalletTr",
+    "name": "OKX TR Wallet",
+    "image": "https://static.okx.com/cdn/assets/imgs/247/587A8296F0BB640F.png",
+    "about_url": "https://tr.okx.com/web3",
+    "universal_url": "https://tr.okx.com/ul/uYJPB0?entityId=5",
+    "bridge": [
+      {
+        "type": "js",
+        "key": "okxTonWallet"
+      },
+      {
+        "type": "sse",
+        "url": "https://www.okx.com/tonbridge/discover/rpc/bridge"
+      }
+    ],
+    "platforms": [
+      "chrome",
+      "safari",
+      "firefox",
+      "ios",
+      "android"
+    ]
   }
 ]