--- conflicted
+++ resolved
@@ -287,7 +287,6 @@
         "key": "tonwallet"
       }
     ],
-<<<<<<< HEAD
     "platforms": ["ios", "android", "macos", "windows", "linux"]
   },
   {
@@ -304,8 +303,4 @@
   ],
   "platforms": ["ios", "android", "chrome", "firefox", "safari", "windows", "macos", "linux"]
 }
-=======
-    "platforms": ["chrome"]
-  }
->>>>>>> 883623a1
 ]