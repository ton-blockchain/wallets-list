--- conflicted
+++ resolved
@@ -169,7 +169,6 @@
   ],
   "platforms": ["ios", "android", "chrome", "firefox"]
  },
-<<<<<<< HEAD
  {
   "app_name": "WebViewJavascriptBridge",
   "name": "Ave.ai",
@@ -183,8 +182,7 @@
      }
   ],
   "platforms": ["android"]
- }
-=======
+ },
   {
     "app_name": "okxTonWallet",
     "name": "OKX Wallet",
@@ -227,5 +225,4 @@
       "android"
     ]
   }
->>>>>>> c30730b2
 ]