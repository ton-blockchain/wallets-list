--- conflicted
+++ resolved
@@ -315,10 +315,8 @@
         "url": "https://ton-bridge.tobiwallet.app/bridge"
       }
     ],
-<<<<<<< HEAD
-    "platforms": ["ios", "android", "macos", "windows", "linux"]
-  },
-  ,
+    "platforms": ["ios", "android", "macos", "windows", "linux"]
+  },
   {
     "app_name": "naboxTonWallet",
     "name": "Nabox Wallet",
@@ -337,14 +335,5 @@
       }
     ],
     "platforms": ["ios", "android", "windows", "chrome", "macos"]
-=======
-    "platforms": [
-      "ios",
-      "android",
-      "macos",
-      "windows",
-      "linux"
-    ]
->>>>>>> c318b487
   }
 ]