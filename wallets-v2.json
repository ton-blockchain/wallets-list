[
  {
    "app_name": "telegram-wallet",
    "name": "Wallet",
    "image": "https://wallet.tg/images/logo-288.png",
    "about_url": "https://wallet.tg/",
    "universal_url": "https://t.me/wallet?attach=wallet",
    "bridge": [
      {
        "type": "sse",
        "url": "https://bridge.ton.space/bridge"
      }
    ],
    "platforms": ["ios", "android", "macos", "windows", "linux"]
  },
  {
    "app_name": "tonkeeper",
    "name": "Tonkeeper",
    "image": "https://tonkeeper.com/assets/tonconnect-icon.png",
    "tondns": "tonkeeper.ton",
    "about_url": "https://tonkeeper.com",
    "universal_url": "https://app.tonkeeper.com/ton-connect",
    "deepLink": "tonkeeper-tc://",
    "bridge": [
      {
        "type": "sse",
        "url": "https://bridge.tonapi.io/bridge"
      },
      {
        "type": "js",
        "key": "tonkeeper"
      }
    ],
    "platforms": ["ios", "android", "chrome", "firefox", "macos"]
  },
  {
    "app_name": "mytonwallet",
    "name": "MyTonWallet",
    "image": "https://mytonwallet.io/icon-256.png",
    "about_url": "https://mytonwallet.io",
    "universal_url": "https://connect.mytonwallet.org",
    "bridge": [
      {
        "type": "js",
        "key": "mytonwallet"
      },
      {
        "type": "sse",
        "url": "https://tonconnectbridge.mytonwallet.org/bridge/"
      }
    ],
    "platforms": [
      "chrome",
      "windows",
      "macos",
      "linux",
      "ios",
      "android",
      "firefox"
    ]
  },
  {
    "app_name": "openmask",
    "name": "OpenMask",
    "image": "https://raw.githubusercontent.com/OpenProduct/openmask-extension/main/public/openmask-logo-288.png",
    "about_url": "https://www.openmask.app/",
    "bridge": [
      {
        "type": "js",
        "key": "openmask"
      }
    ],
    "platforms": ["chrome"]
  },
  {
    "app_name": "tonhub",
    "name": "Tonhub",
    "image": "https://tonhub.com/tonconnect_logo.png",
    "about_url": "https://tonhub.com",
    "universal_url": "https://tonhub.com/ton-connect",
    "bridge": [
      {
        "type": "js",
        "key": "tonhub"
      },
      {
        "type": "sse",
        "url": "https://connect.tonhubapi.com/tonconnect"
      }
    ],
    "platforms": ["ios", "android"]
  },
  {
    "app_name": "dewallet",
    "name": "DeWallet",
    "image": "https://raw.githubusercontent.com/delab-team/manifests-images/main/WalletAvatar.png",
    "about_url": "https://delabwallet.com",
    "universal_url": "https://t.me/dewallet?attach=wallet",
    "bridge": [
      {
        "type": "sse",
        "url": "https://sse-bridge.delab.team/bridge"
      }
    ],
    "platforms": ["ios", "android"]
  },
  {
    "app_name": "xtonwallet",
    "name": "XTONWallet",
    "image": "https://xtonwallet.com/assets/img/icon-256-back.png",
    "about_url": "https://xtonwallet.com",
    "bridge": [
      {
        "type": "js",
        "key": "xtonwallet"
      }
    ],
    "platforms": ["chrome", "firefox"]
  },
  {
    "app_name": "tonwallet",
    "name": "TON Wallet",
    "image": "https://wallet.ton.org/assets/ui/qr-logo.png",
    "about_url": "https://chrome.google.com/webstore/detail/ton-wallet/nphplpgoakhhjchkkhmiggakijnkhfnd",
    "bridge": [
      {
        "type": "js",
        "key": "tonwallet"
      }
    ],
    "platforms": ["chrome"]
  },
  {
<<<<<<< HEAD
    "app_name": "tobi",
    "name": "Tobi",
    "image": "https://app.tobiwallet.app/icons/logo.png",
    "about_url": "https://tobi.fun",
    "universal_url": "https://t.me/TobiWalletBot/wallet",
    "bridge": [
      {
=======
    "app_name": "bitgetTonWallet",
    "name": "Bitget Wallet",
    "image": "https://raw.githubusercontent.com/bitkeepwallet/download/main/logo/png/bitget%20wallet_logo_iOS.png",
    "about_url": "https://web3.bitget.com",
    "deepLink": "bitkeep://",
    "bridge": [
      {
        "type": "js",
        "key": "bitgetTonWallet"
      },
      {
>>>>>>> 3b953bb6
        "type": "sse",
        "url": "https://bridge.tonapi.io/bridge"
      }
    ],
<<<<<<< HEAD
    "platforms": ["ios", "android", "macos", "windows", "linux"]
=======
    "platforms": ["ios", "android", "chrome"],
    "universal_url": "https://bkcode.vip/ton-connect"
>>>>>>> 3b953bb6
  }
]<|MERGE_RESOLUTION|>--- conflicted
+++ resolved
@@ -131,15 +131,6 @@
     "platforms": ["chrome"]
   },
   {
-<<<<<<< HEAD
-    "app_name": "tobi",
-    "name": "Tobi",
-    "image": "https://app.tobiwallet.app/icons/logo.png",
-    "about_url": "https://tobi.fun",
-    "universal_url": "https://t.me/TobiWalletBot/wallet",
-    "bridge": [
-      {
-=======
     "app_name": "bitgetTonWallet",
     "name": "Bitget Wallet",
     "image": "https://raw.githubusercontent.com/bitkeepwallet/download/main/logo/png/bitget%20wallet_logo_iOS.png",
@@ -151,16 +142,26 @@
         "key": "bitgetTonWallet"
       },
       {
->>>>>>> 3b953bb6
         "type": "sse",
         "url": "https://bridge.tonapi.io/bridge"
       }
     ],
-<<<<<<< HEAD
     "platforms": ["ios", "android", "macos", "windows", "linux"]
-=======
     "platforms": ["ios", "android", "chrome"],
     "universal_url": "https://bkcode.vip/ton-connect"
->>>>>>> 3b953bb6
+  },
+  {
+    "app_name": "tobi",
+    "name": "Tobi",
+    "image": "https://app.tobiwallet.app/icons/logo.png",
+    "about_url": "https://tobi.fun",
+    "universal_url": "https://t.me/TobiWalletBot/wallet",
+    "bridge": [
+      {
+        "type": "sse",
+        "url": "https://bridge.tonapi.io/bridge"
+      }
+    ],
+    "platforms": ["ios", "android", "macos", "windows", "linux"]
   }
 ]