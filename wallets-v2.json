[
  {
    "app_name": "telegram-wallet",
    "name": "Wallet",
    "image": "https://wallet.tg/images/logo-288.png",
    "about_url": "https://wallet.tg/",
    "universal_url": "https://t.me/wallet?attach=wallet",
    "bridge": [
      {
        "type": "sse",
        "url": "https://walletbot.me/tonconnect-bridge/bridge"
      }
    ],
    "platforms": ["ios", "android", "macos", "windows", "linux"]
  },
  {
    "app_name": "tonkeeper",
    "name": "Tonkeeper",
    "image": "https://tonkeeper.com/assets/tonconnect-icon.png",
    "tondns": "tonkeeper.ton",
    "about_url": "https://tonkeeper.com",
    "universal_url": "https://app.tonkeeper.com/ton-connect",
    "deepLink": "tonkeeper-tc://",
    "bridge": [
      {
        "type": "sse",
        "url": "https://bridge.tonapi.io/bridge"
      },
      {
        "type": "js",
        "key": "tonkeeper"
      }
    ],
    "platforms": ["ios", "android", "chrome", "firefox", "macos"]
  },
  {
    "app_name": "mytonwallet",
    "name": "MyTonWallet",
    "image": "https://static.mytonwallet.io/icon-256.png",
    "about_url": "https://mytonwallet.io",
    "universal_url": "https://connect.mytonwallet.org",
    "bridge": [
      {
        "type": "js",
        "key": "mytonwallet"
      },
      {
        "type": "sse",
        "url": "https://tonconnectbridge.mytonwallet.org/bridge/"
      }
    ],
    "platforms": [
      "chrome",
      "windows",
      "macos",
      "linux",
      "ios",
      "android",
      "firefox"
    ]
  },
  {
    "app_name": "tonhub",
    "name": "Tonhub",
    "image": "https://tonhub.com/tonconnect_logo.png",
    "about_url": "https://tonhub.com",
    "universal_url": "https://tonhub.com/ton-connect",
    "bridge": [
      {
        "type": "js",
        "key": "tonhub"
      },
      {
        "type": "sse",
        "url": "https://connect.tonhubapi.com/tonconnect"
      }
    ],
    "platforms": ["ios", "android"]
  },
  {
    "app_name": "bitgetTonWallet",
    "name": "Bitget Wallet",
    "image": "https://raw.githubusercontent.com/bitgetwallet/download/refs/heads/main/logo/png/bitget_wallet_logo_288_mini.png",
    "about_url": "https://web3.bitget.com",
    "deepLink": "bitkeep://",
    "bridge": [
      {
        "type": "js",
        "key": "bitgetTonWallet"
      },
      {
        "type": "sse",
        "url": "https://ton-connect-bridge.bgwapi.io/bridge"
      }
    ],
    "platforms": ["ios", "android", "chrome"],
    "universal_url": "https://bkcode.vip/ton-connect"
  },
  {
    "app_name": "okxMiniWallet",
    "name": "OKX Mini Wallet",
    "image": "https://static.okx.com/cdn/assets/imgs/2411/8BE1A4A434D8F58A.png",
    "about_url": "https://www.okx.com/web3",
    "universal_url": "https://t.me/OKX_WALLET_BOT?attach=wallet",
    "bridge": [
      {
        "type": "sse",
        "url": "https://www.okx.com/tonbridge/discover/rpc/bridge"
      }
    ],
    "platforms": ["ios", "android", "macos", "windows", "linux"]
  },
  {
    "app_name": "binanceWeb3TonWallet",
    "name": "Binance Wallet",
    "image": "https://public.bnbstatic.com/static/binance-w3w/ton-provider/binancew3w.png",
    "about_url": "https://www.binance.com/en/web3wallet",
    "deepLink": "bnc://app.binance.com/cedefi/ton-connect",
    "bridge": [
      {
        "type": "js",
        "key": "binancew3w"
      },
      {
        "type": "sse",
        "url": "https://wallet.binance.com/tonbridge/bridge"
      }
    ],
    "platforms":  ["ios", "android", "macos", "windows", "linux"],
    "universal_url": "https://app.binance.com/cedefi/ton-connect"
  },
  {
    "app_name": "fintopio-tg",
    "name": "Fintopio",
    "image": "https://fintopio.com/tonconnect-icon.png",
    "about_url": "https://fintopio.com",
    "universal_url": "https://t.me/fintopio?attach=wallet",
    "bridge": [
      {
        "type": "sse",
        "url": "https://wallet-bridge.fintopio.com/bridge"
      }
    ],
    "platforms": ["ios", "android", "macos", "windows", "linux"]
  },
  {
<<<<<<< HEAD
    "app_name": "safepalwallet",
    "name": "SafePal",
    "image": "https://s.pvcliping.com/web/public_image/SafePal_x288.png",
    "tondns": "",
    "about_url": "https://www.safepal.com",
    "universal_url": "https://link.safepal.io/ton-connect",
    "deepLink": "safepal-tc://",
    "bridge": [
      {
        "type": "sse",
        "url": "https://ton-bridge.safepal.com/tonbridge/v1/bridge"
      },
      {
        "type": "js",
        "key": "safepalwallet"
      }
    ],
    "platforms": ["ios", "android", "chrome", "firefox"]
  },
  {
=======
>>>>>>> ef0dc50e
    "app_name": "okxTonWallet",
    "name": "OKX Wallet",
    "image": "https://static.okx.com/cdn/assets/imgs/247/58E63FEA47A2B7D7.png",
    "about_url": "https://www.okx.com/web3",
    "universal_url": "https://www.okx.com/download?appendQuery=true&deeplink=okx://web3/wallet/tonconnect",
    "bridge": [
      {
        "type": "js",
        "key": "okxTonWallet"
      },
      {
        "type": "sse",
        "url": "https://www.okx.com/tonbridge/discover/rpc/bridge"
      }
    ],
    "platforms": ["chrome", "safari", "firefox", "ios", "android"]
  },
  {
<<<<<<< HEAD
    "app_name": "okxTonWalletTr",
    "name": "OKX TR Wallet",
    "image": "https://static.okx.com/cdn/assets/imgs/247/587A8296F0BB640F.png",
    "about_url": "https://tr.okx.com/web3",
    "universal_url": "https://tr.okx.com/download?appendQuery=true&deeplink=okxtr://web3/wallet/tonconnect",
    "bridge": [
      {
        "type": "js",
        "key": "okxTonWallet"
      },
      {
        "type": "sse",
        "url": "https://www.okx.com/tonbridge/discover/rpc/bridge"
      }
    ],
    "platforms": ["chrome", "safari", "firefox", "ios", "android"]
  },
  {
=======
>>>>>>> ef0dc50e
    "app_name": "hot",
    "name": "HOT",
    "image": "https://raw.githubusercontent.com/hot-dao/media/main/logo.png",
    "about_url": "https://hot-labs.org/",
    "universal_url": "https://t.me/herewalletbot?attach=wallet",
    "bridge": [
      {
        "type": "sse",
        "url": "https://sse-bridge.hot-labs.org"
      },
      {
        "type": "js",
        "key": "hotWallet"
      }
    ],
    "platforms": ["ios", "android", "macos", "windows", "linux"]
  },
  {
    "app_name": "bybitTonWallet",
    "name": "Bybit Wallet",
    "image": "https://raw.githubusercontent.com/bybit-web3/bybit-web3.github.io/main/docs/images/bybit-logo.png",
    "about_url": "https://www.bybit.com/web3",
    "universal_url": "https://app.bybit.com/ton-connect",
    "deepLink": "bybitapp://",
    "bridge": [
      {
        "type": "js",
        "key": "bybitTonWallet"
      },
      {
        "type": "sse",
        "url": "https://api-node.bybit.com/spot/api/web3/bridge/ton/bridge"
      }
    ],
    "platforms": ["ios", "android", "chrome"]
  },
  {
    "app_name": "dewallet",
    "name": "DeWallet",
    "image": "https://raw.githubusercontent.com/delab-team/manifests-images/main/WalletAvatar.png",
    "about_url": "https://delabwallet.com",
    "universal_url": "https://t.me/dewallet?attach=wallet",
    "bridge": [
      {
        "type": "sse",
        "url": "https://bridge.dewallet.pro/bridge"
      }
    ],
    "platforms": ["ios", "android", "macos", "windows", "linux"]
  },
  {
    "app_name": "safepalwallet",
    "name": "SafePal",
    "image": "https://s.pvcliping.com/web/public_image/SafePal_x288.png",
    "tondns":  "",
    "about_url": "https://www.safepal.com",
    "universal_url": "https://link.safepal.io/ton-connect",
    "deepLink": "safepal-tc://",
    "bridge": [
      {
          "type": "sse",
          "url": "https://ton-bridge.safepal.com/tonbridge/v1/bridge"
      },
      {
          "type": "js",
          "key": "safepalwallet"
      }
    ],
    "platforms": ["ios", "android", "chrome", "firefox"]
  },
  {
    "app_name": "GateWallet",
    "name": "GateWallet",
    "image": "https://img.gatedataimg.com/prd-ordinal-imgs/036f07bb8730716e/gateio-0925.png",
    "about_url": "https://www.gate.io/",
    "bridge": [
      {
        "type": "js",
        "key": "gatetonwallet"
      },
      {
        "type": "sse",
        "url": "https://dapp.gateio.services/tonbridge_api/bridge/v1"
      }
    ],
    "platforms": ["ios", "android"],
    "universal_url": "https://gateio.go.link/gateio/web3?adj_t=1ff8khdw_1fu4ccc7"
  },
  {
    "app_name": "openmask",
    "name": "OpenMask",
    "image": "https://raw.githubusercontent.com/OpenProduct/openmask-extension/main/public/openmask-logo-288.png",
    "about_url": "https://www.openmask.app/",
    "bridge": [
      {
        "type": "js",
        "key": "openmask"
      }
    ],
    "platforms": ["chrome"]
  },
  {
    "app_name": "BitgetWeb3",
    "name": "BitgetWeb3",
    "image": "https://img.bitgetimg.com/image/third/1731638059795.png",
    "about_url": "​https://www.bitget.com",
    "universal_url": "https://t.me/BitgetOfficialBot?attach=wallet",
    "bridge": [
      {
        "type": "sse",
        "url": "https://ton-connect-bridge.bgwapi.io/bridge"
      }
    ],
<<<<<<< HEAD
    "platforms":  ["ios", "android", "macos", "windows", "linux"],
    "universal_url": "https://app.binance.com/cedefi/ton-connect"
  },
  {
    "app_name": "trustwalletTon",
    "name": "Trust",
    "image": "https://assets-cdn.trustwallet.com/dapps/trust.logo.png",
    "about_url": "https://trustwallet.com/about-us",
    "deepLink": "trust://ton-connect",
    "bridge": [
      {
        "type": "js",
        "key": "trustwalletTon"
      }
    ],
    "platforms": ["chrome", "ios", "android"]
=======
    "platforms": ["ios", "android", "windows", "macos", "linux"]
  },
  {
    "app_name": "tobi",
    "name": "Tobi",
    "image": "https://app.tobiwallet.app/icons/logo-288.png",
    "about_url": "https://tobi.fun",
    "universal_url": "https://t.me/TobiCopilotBot?attach=wallet",
    "bridge": [
      {
        "type": "sse",
        "url": "https://ton-bridge.tobiwallet.app/bridge"
      }
    ],
    "platforms": [
      "ios",
      "android",
      "macos",
      "windows",
      "linux"
    ]
  },
  {
    "app_name": "xtonwallet",
    "name": "XTONWallet",
    "image": "https://xtonwallet.com/assets/img/icon-256-back.png",
    "about_url": "https://xtonwallet.com",
    "bridge": [
      {
        "type": "js",
        "key": "xtonwallet"
      }
    ],
    "platforms": ["chrome", "firefox"]
  },
  {
    "app_name": "tonwallet",
    "name": "TON Wallet",
    "image": "https://wallet.ton.org/assets/ui/qr-logo.png",
    "about_url": "https://chrome.google.com/webstore/detail/ton-wallet/nphplpgoakhhjchkkhmiggakijnkhfnd",
    "bridge": [
      {
        "type": "js",
        "key": "tonwallet"
      }
    ],
    "platforms": ["chrome"]
>>>>>>> ef0dc50e
  }
]<|MERGE_RESOLUTION|>--- conflicted
+++ resolved
@@ -144,7 +144,6 @@
     "platforms": ["ios", "android", "macos", "windows", "linux"]
   },
   {
-<<<<<<< HEAD
     "app_name": "safepalwallet",
     "name": "SafePal",
     "image": "https://s.pvcliping.com/web/public_image/SafePal_x288.png",
@@ -165,8 +164,6 @@
     "platforms": ["ios", "android", "chrome", "firefox"]
   },
   {
-=======
->>>>>>> ef0dc50e
     "app_name": "okxTonWallet",
     "name": "OKX Wallet",
     "image": "https://static.okx.com/cdn/assets/imgs/247/58E63FEA47A2B7D7.png",
@@ -185,7 +182,6 @@
     "platforms": ["chrome", "safari", "firefox", "ios", "android"]
   },
   {
-<<<<<<< HEAD
     "app_name": "okxTonWalletTr",
     "name": "OKX TR Wallet",
     "image": "https://static.okx.com/cdn/assets/imgs/247/587A8296F0BB640F.png",
@@ -204,8 +200,6 @@
     "platforms": ["chrome", "safari", "firefox", "ios", "android"]
   },
   {
-=======
->>>>>>> ef0dc50e
     "app_name": "hot",
     "name": "HOT",
     "image": "https://raw.githubusercontent.com/hot-dao/media/main/logo.png",
@@ -319,7 +313,6 @@
         "url": "https://ton-connect-bridge.bgwapi.io/bridge"
       }
     ],
-<<<<<<< HEAD
     "platforms":  ["ios", "android", "macos", "windows", "linux"],
     "universal_url": "https://app.binance.com/cedefi/ton-connect"
   },
@@ -328,6 +321,7 @@
     "name": "Trust",
     "image": "https://assets-cdn.trustwallet.com/dapps/trust.logo.png",
     "about_url": "https://trustwallet.com/about-us",
+    "universal_url": "https://link.trustwallet.com/tc",
     "deepLink": "trust://ton-connect",
     "bridge": [
       {
@@ -336,8 +330,6 @@
       }
     ],
     "platforms": ["chrome", "ios", "android"]
-=======
-    "platforms": ["ios", "android", "windows", "macos", "linux"]
   },
   {
     "app_name": "tobi",
@@ -384,6 +376,5 @@
       }
     ],
     "platforms": ["chrome"]
->>>>>>> ef0dc50e
   }
 ]