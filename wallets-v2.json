[
  {
    "app_name": "telegram-wallet",
    "name": "Wallet",
    "image": "https://wallet.tg/images/logo-288.png",
    "about_url": "https://wallet.tg/",
    "universal_url": "https://t.me/wallet?attach=wallet&mode=compact",
    "bridge": [
      {
        "type": "sse",
        "url": "https://bridge.ton.space/bridge"
      }
    ],
    "platforms": ["ios", "android", "macos", "windows", "linux"]
  },
  {
    "app_name": "tonkeeper",
    "name": "Tonkeeper",
    "image": "https://tonkeeper.com/assets/tonconnect-icon.png",
    "tondns": "tonkeeper.ton",
    "about_url": "https://tonkeeper.com",
    "universal_url": "https://app.tonkeeper.com/ton-connect",
    "deepLink": "tonkeeper-tc://",
    "bridge": [
      {
        "type": "sse",
        "url": "https://bridge.tonapi.io/bridge"
      },
      {
        "type": "js",
        "key": "tonkeeper"
      }
    ],
    "platforms": ["ios", "android", "chrome", "firefox", "macos"]
  },
  {
    "app_name": "mytonwallet",
    "name": "MyTonWallet",
    "image": "https://static.mytonwallet.io/icon-256.png",
    "about_url": "https://mytonwallet.io",
    "universal_url": "https://connect.mytonwallet.org",
    "bridge": [
      {
        "type": "js",
        "key": "mytonwallet"
      },
      {
        "type": "sse",
        "url": "https://tonconnectbridge.mytonwallet.org/bridge/"
      }
    ],
    "platforms": [
      "chrome",
      "windows",
      "macos",
      "linux",
      "ios",
      "android",
      "firefox"
    ]
  },
  {
    "app_name": "bitgetTonWallet",
    "name": "Bitget Wallet",
    "image": "https://raw.githubusercontent.com/bitkeepwallet/download/main/logo/png/bitget_wallet_logo_0_gas_fee.png",
    "about_url": "https://web3.bitget.com",
    "deepLink": "bitkeep://",
    "bridge": [
      {
        "type": "js",
        "key": "bitgetTonWallet"
      },
      {
        "type": "sse",
        "url": "https://ton-connect-bridge.bgwapi.io/bridge"
      }
    ],
    "platforms": ["ios", "android", "chrome"],
    "universal_url": "https://bkcode.vip/ton-connect"
  },
  {
    "app_name": "binanceWeb3TonWallet",
    "name": "Binance Web3 Wallet",
    "image": "https://public.bnbstatic.com/static/binance-w3w/ton-provider/binancew3w.png",
    "about_url": "https://www.binance.com/en/web3wallet",
    "deepLink": "bnc://app.binance.com/cedefi/ton-connect",
    "bridge": [
      {
        "type": "js",
        "key": "binancew3w"
      },
      {
        "type": "sse",
        "url": "https://wallet.binance.com/tonbridge/bridge"
      }
    ],
    "platforms":  ["ios", "android", "macos", "windows", "linux"],
    "universal_url": "https://app.binance.com/cedefi/ton-connect"
  },
  {
    "app_name": "fintopio-tg",
    "name": "Fintopio",
    "image": "https://fintopio.com/tonconnect-icon.png",
    "about_url": "https://fintopio.com",
    "universal_url": "https://t.me/fintopio?attach=wallet",
    "bridge": [
      {
        "type": "sse",
        "url": "https://wallet-bridge.fintopio.com/bridge"
      }
    ],
    "platforms": ["ios", "android", "macos", "windows", "linux"]
  },
  {
    "app_name": "dewallet",
    "name": "DeWallet",
    "image": "https://raw.githubusercontent.com/delab-team/manifests-images/main/WalletAvatar.png",
    "about_url": "https://delabwallet.com",
    "universal_url": "https://t.me/dewallet?attach=wallet",
    "bridge": [
      {
        "type": "sse",
        "url": "https://bridge.dewallet.pro/bridge"
      }
    ],
    "platforms": ["ios", "android", "macos", "windows", "linux"]
  },
  {
    "app_name": "safepalwallet",
    "name": "SafePal",
    "image": "https://s.pvcliping.com/web/public_image/SafePal_x288.png",
    "tondns":  "",
    "about_url": "https://www.safepal.com",
    "universal_url": "https://link.safepal.io/ton-connect",
    "deepLink": "safepal-tc://",
    "bridge": [
      {
          "type": "sse",
          "url": "https://ton-bridge.safepal.com/tonbridge/v1/bridge"
      },
      {
          "type": "js",
          "key": "safepalwallet"
      }
    ],
    "platforms": ["ios", "android", "chrome", "firefox"]
  },
  {
    "app_name": "openmask",
    "name": "OpenMask",
    "image": "https://raw.githubusercontent.com/OpenProduct/openmask-extension/main/public/openmask-logo-288.png",
    "about_url": "https://www.openmask.app/",
    "bridge": [
      {
        "type": "js",
        "key": "openmask"
      }
    ],
    "platforms": ["chrome"]
  },
  {
    "app_name": "tonhub",
    "name": "Tonhub",
    "image": "https://tonhub.com/tonconnect_logo.png",
    "about_url": "https://tonhub.com",
    "universal_url": "https://tonhub.com/ton-connect",
    "bridge": [
      {
        "type": "js",
        "key": "tonhub"
      },
      {
        "type": "sse",
        "url": "https://connect.tonhubapi.com/tonconnect"
      }
    ],
    "platforms": ["ios", "android"]
  },
  {
    "app_name": "xtonwallet",
    "name": "XTONWallet",
    "image": "https://xtonwallet.com/assets/img/icon-256-back.png",
    "about_url": "https://xtonwallet.com",
    "bridge": [
      {
        "type": "js",
        "key": "xtonwallet"
      }
    ],
    "platforms": ["chrome", "firefox"]
  },
  {
    "app_name": "okxTonWallet",
    "name": "OKX Wallet",
    "image": "https://static.okx.com/cdn/assets/imgs/247/58E63FEA47A2B7D7.png",
    "about_url": "https://www.okx.com/web3",
    "universal_url": "https://www.okx.com/download?appendQuery=true&deeplink=okx://web3/wallet/tonconnect",
    "bridge": [
      {
        "type": "js",
        "key": "okxTonWallet"
      },
      {
        "type": "sse",
        "url": "https://www.okx.com/tonbridge/discover/rpc/bridge"
      }
    ],
    "platforms": ["chrome", "safari", "firefox", "ios", "android"]
  },
  {
    "app_name": "okxMiniWallet",
    "name": "OKX Mini Wallet",
    "image": "https://static.okx.com/cdn/assets/imgs/2411/8BE1A4A434D8F58A.png",
    "about_url": "https://www.okx.com/web3",
    "universal_url": "https://t.me/OKX_WALLET_BOT?attach=wallet",
    "bridge": [
      {
        "type": "sse",
        "url": "https://www.okx.com/tonbridge/discover/rpc/bridge"
      }
    ],
    "platforms": ["ios", "android", "macos", "windows", "linux"]
  },
  {
    "app_name": "hot",
    "name": "HOT",
    "image": "https://raw.githubusercontent.com/hot-dao/media/main/logo.png",
    "about_url": "https://hot-labs.org/",
    "universal_url": "https://t.me/herewalletbot?attach=wallet",
    "bridge": [
      {
        "type": "sse",
        "url": "https://sse-bridge.hot-labs.org"
      },
      {
        "type": "js",
        "key": "hotWallet"
      }
    ],
    "platforms": ["ios", "android", "macos", "windows", "linux"]
  },
  {
    "app_name": "bybitTonWallet",
    "name": "Bybit Wallet",
    "image": "https://raw.githubusercontent.com/bybit-web3/bybit-web3.github.io/main/docs/images/bybit-logo.png",
    "about_url": "https://www.bybit.com/web3",
    "universal_url": "https://app.bybit.com/ton-connect",
    "deepLink": "bybitapp://",
    "bridge": [
      {
        "type": "js",
        "key": "bybitTonWallet"
      },
      {
        "type": "sse",
        "url": "https://api-node.bybit.com/spot/api/web3/bridge/ton/bridge"
      }
    ],
    "platforms": ["ios", "android", "chrome"]
  },
  {
    "app_name": "GateWallet",
    "name": "GateWallet",
    "image": "https://img.gatedataimg.com/prd-ordinal-imgs/036f07bb8730716e/gateio-0925.png",
    "about_url": "https://www.gate.io/",
    "bridge": [
      {
        "type": "js",
        "key": "gatetonwallet"
      },
      {
        "type": "sse",
        "url": "https://dapp.gateio.services/tonbridge_api/bridge/v1"
      }
    ],
    "platforms": ["ios", "android"],
    "universal_url": "https://gateio.go.link/gateio/web3?adj_t=1ff8khdw_1fu4ccc7"
  },
  {
    "app_name": "tonwallet",
    "name": "TON Wallet",
    "image": "https://wallet.ton.org/assets/ui/qr-logo.png",
    "about_url": "https://chrome.google.com/webstore/detail/ton-wallet/nphplpgoakhhjchkkhmiggakijnkhfnd",
    "bridge": [
      {
        "type": "js",
        "key": "tonwallet"
      }
    ],
<<<<<<< HEAD
    "platforms": ["ios", "android", "macos", "windows", "linux"]
  },
  {
    "app_name": "miraiapp-tg",
    "name": "Mirai Telegram App",
    "image": "https://cdn.mirailabs.co/miraihub/miraiapp-icon-288.png",
    "about_url": "https://mirai.app",
    "universal_url": "https://t.me/MiraiAppBot/app",
    "bridge": [
      {
        "type": "sse",
        "url": "https://bridge.tonapi.io/bridge"
     }
    ],
    "platforms": ["ios", "android", "macos", "windows", "linux"]
=======
    "platforms": ["chrome"]
>>>>>>> 883623a1
  }
]<|MERGE_RESOLUTION|>--- conflicted
+++ resolved
@@ -287,8 +287,7 @@
         "key": "tonwallet"
       }
     ],
-<<<<<<< HEAD
-    "platforms": ["ios", "android", "macos", "windows", "linux"]
+    "platforms": ["chrome"]
   },
   {
     "app_name": "miraiapp-tg",
@@ -303,8 +302,5 @@
      }
     ],
     "platforms": ["ios", "android", "macos", "windows", "linux"]
-=======
-    "platforms": ["chrome"]
->>>>>>> 883623a1
   }
 ]