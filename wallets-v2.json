--- conflicted
+++ resolved
@@ -577,7 +577,6 @@
     "platforms": ["ios", "android", "macos", "windows", "linux"]
   },
   {
-<<<<<<< HEAD
     "app_name": "defiway",
     "name": "Defiway",
     "image": "https://fs.defiway.com/icons/tonconnect-icon.png",
@@ -595,7 +594,8 @@
       }
     ],
     "platforms": ["ios", "android", "chrome", "safari"]
-=======
+  },
+  {
     "app_name": "tonkeeper-pro",
     "name": "Tonkeeper Pro",
     "image": "https://tonkeeper.com/assets/tonconnect-icon-pro.png",
@@ -646,6 +646,5 @@
         "extraCurrencySupported": false
       }
     ]
->>>>>>> d16befe7
   }
 ]