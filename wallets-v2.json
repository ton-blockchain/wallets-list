[
  {
    "app_name": "telegram-wallet",
    "name": "Wallet",
    "image": "https://wallet.tg/images/logo-288.png",
    "about_url": "https://wallet.tg/",
    "universal_url": "https://t.me/wallet?attach=wallet",
    "bridge": [
      {
        "type": "sse",
        "url": "https://walletbot.me/tonconnect-bridge/bridge"
      }
    ],
    "platforms": ["ios", "android", "macos", "windows", "linux"]
  },
  {
    "app_name": "tonkeeper",
    "name": "Tonkeeper",
    "image": "https://tonkeeper.com/assets/tonconnect-icon.png",
    "tondns": "tonkeeper.ton",
    "about_url": "https://tonkeeper.com",
    "universal_url": "https://app.tonkeeper.com/ton-connect",
    "deepLink": "tonkeeper-tc://",
    "bridge": [
      {
        "type": "sse",
        "url": "https://bridge.tonapi.io/bridge"
      },
      {
        "type": "js",
        "key": "tonkeeper"
      }
    ],
    "platforms": ["ios", "android", "chrome", "firefox", "macos"]
  },
  {
    "app_name": "mytonwallet",
    "name": "MyTonWallet",
    "image": "https://static.mytonwallet.io/icon-256.png",
    "about_url": "https://mytonwallet.io",
    "universal_url": "https://connect.mytonwallet.org",
    "bridge": [
      {
        "type": "js",
        "key": "mytonwallet"
      },
      {
        "type": "sse",
        "url": "https://tonconnectbridge.mytonwallet.org/bridge/"
      }
    ],
    "platforms": [
      "chrome",
      "windows",
      "macos",
      "linux",
      "ios",
      "android",
      "firefox"
    ]
  },
  {
    "app_name": "tonhub",
    "name": "Tonhub",
    "image": "https://tonhub.com/tonconnect_logo.png",
    "about_url": "https://tonhub.com",
    "universal_url": "https://tonhub.com/ton-connect",
    "bridge": [
      {
        "type": "js",
        "key": "tonhub"
      },
      {
        "type": "sse",
        "url": "https://connect.tonhubapi.com/tonconnect"
      }
    ],
    "platforms": ["ios", "android"]
  },
  {
    "app_name": "bitgetTonWallet",
    "name": "Bitget Wallet",
    "image": "https://raw.githubusercontent.com/bitgetwallet/download/refs/heads/main/logo/png/bitget_wallet_logo_288_mini.png",
    "about_url": "https://web3.bitget.com",
    "deepLink": "bitkeep://",
    "bridge": [
      {
        "type": "js",
        "key": "bitgetTonWallet"
      },
      {
        "type": "sse",
        "url": "https://ton-connect-bridge.bgwapi.io/bridge"
      }
    ],
    "platforms": ["ios", "android", "chrome"],
    "universal_url": "https://bkcode.vip/ton-connect"
  },
  {
    "app_name": "okxMiniWallet",
    "name": "OKX Mini Wallet",
    "image": "https://static.okx.com/cdn/assets/imgs/2411/8BE1A4A434D8F58A.png",
    "about_url": "https://www.okx.com/web3",
    "universal_url": "https://t.me/OKX_WALLET_BOT?attach=wallet",
    "bridge": [
      {
        "type": "sse",
        "url": "https://www.okx.com/tonbridge/discover/rpc/bridge"
      }
    ],
    "platforms": ["ios", "android", "macos", "windows", "linux"]
  },
  {
    "app_name": "binanceWeb3TonWallet",
    "name": "Binance Wallet",
    "image": "https://public.bnbstatic.com/static/binance-w3w/ton-provider/binancew3w.png",
    "about_url": "https://www.binance.com/en/web3wallet",
    "deepLink": "bnc://app.binance.com/cedefi/ton-connect",
    "bridge": [
      {
        "type": "js",
        "key": "binancew3w"
      },
      {
        "type": "sse",
        "url": "https://wallet.binance.com/tonbridge/bridge"
      }
    ],
    "platforms":  ["ios", "android", "macos", "windows", "linux"],
    "universal_url": "https://app.binance.com/cedefi/ton-connect"
  },
  {
    "app_name": "fintopio-tg",
    "name": "Fintopio",
    "image": "https://fintopio.com/tonconnect-icon.png",
    "about_url": "https://fintopio.com",
    "universal_url": "https://t.me/fintopio?attach=wallet",
    "bridge": [
      {
        "type": "sse",
        "url": "https://wallet-bridge.fintopio.com/bridge"
      }
    ],
    "platforms": ["ios", "android", "macos", "windows", "linux"]
  },
  {
    "app_name": "okxTonWallet",
    "name": "OKX Wallet",
    "image": "https://static.okx.com/cdn/assets/imgs/247/58E63FEA47A2B7D7.png",
    "about_url": "https://www.okx.com/web3",
    "universal_url": "https://www.okx.com/download?appendQuery=true&deeplink=okx://web3/wallet/tonconnect",
    "bridge": [
      {
        "type": "js",
        "key": "okxTonWallet"
      },
      {
        "type": "sse",
        "url": "https://www.okx.com/tonbridge/discover/rpc/bridge"
      }
    ],
    "platforms": ["chrome", "safari", "firefox", "ios", "android"]
  },
  {
    "app_name": "hot",
    "name": "HOT",
    "image": "https://raw.githubusercontent.com/hot-dao/media/main/logo.png",
    "about_url": "https://hot-labs.org/",
    "universal_url": "https://t.me/herewalletbot?attach=wallet",
    "bridge": [
      {
        "type": "sse",
        "url": "https://sse-bridge.hot-labs.org"
      },
      {
        "type": "js",
        "key": "hotWallet"
      }
    ],
    "platforms": ["ios", "android", "macos", "windows", "linux"]
  },
  {
    "app_name": "bybitTonWallet",
    "name": "Bybit Wallet",
    "image": "https://raw.githubusercontent.com/bybit-web3/bybit-web3.github.io/main/docs/images/bybit-logo.png",
    "about_url": "https://www.bybit.com/web3",
    "universal_url": "https://app.bybit.com/ton-connect",
    "deepLink": "bybitapp://",
    "bridge": [
      {
        "type": "js",
        "key": "bybitTonWallet"
      },
      {
        "type": "sse",
        "url": "https://api-node.bybit.com/spot/api/web3/bridge/ton/bridge"
      }
    ],
    "platforms": ["ios", "android", "chrome"]
  },
  {
    "app_name": "dewallet",
    "name": "DeWallet",
    "image": "https://raw.githubusercontent.com/delab-team/manifests-images/main/WalletAvatar.png",
    "about_url": "https://delabwallet.com",
    "universal_url": "https://t.me/dewallet?attach=wallet",
    "bridge": [
      {
        "type": "sse",
        "url": "https://bridge.dewallet.pro/bridge"
      }
    ],
    "platforms": ["ios", "android", "macos", "windows", "linux"]
  },
  {
    "app_name": "safepalwallet",
    "name": "SafePal",
    "image": "https://s.pvcliping.com/web/public_image/SafePal_x288.png",
    "tondns":  "",
    "about_url": "https://www.safepal.com",
    "universal_url": "https://link.safepal.io/ton-connect",
    "deepLink": "safepal-tc://",
    "bridge": [
      {
          "type": "sse",
          "url": "https://ton-bridge.safepal.com/tonbridge/v1/bridge"
      },
      {
          "type": "js",
          "key": "safepalwallet"
      }
    ],
    "platforms": ["ios", "android", "chrome", "firefox"]
  },
  {
    "app_name": "GateWallet",
    "name": "GateWallet",
    "image": "https://img.gatedataimg.com/prd-ordinal-imgs/036f07bb8730716e/gateio-0925.png",
    "about_url": "https://www.gate.io/",
    "bridge": [
      {
        "type": "js",
        "key": "gatetonwallet"
      },
      {
        "type": "sse",
        "url": "https://dapp.gateio.services/tonbridge_api/bridge/v1"
      }
    ],
    "platforms": ["ios", "android"],
    "universal_url": "https://gateio.go.link/gateio/web3?adj_t=1ff8khdw_1fu4ccc7"
  },
  {
    "app_name": "openmask",
    "name": "OpenMask",
    "image": "https://raw.githubusercontent.com/OpenProduct/openmask-extension/main/public/openmask-logo-288.png",
    "about_url": "https://www.openmask.app/",
    "bridge": [
      {
        "type": "js",
        "key": "openmask"
      }
    ],
    "platforms": ["chrome"]
  },
  {
    "app_name": "BitgetWeb3",
    "name": "BitgetWeb3",
    "image": "https://img.bitgetimg.com/image/third/1731638059795.png",
    "about_url": "​https://www.bitget.com",
    "universal_url": "https://t.me/BitgetOfficialBot?attach=wallet",
    "bridge": [
      {
        "type": "sse",
        "url": "https://ton-connect-bridge.bgwapi.io/bridge"
      }
    ],
<<<<<<< HEAD
    "platforms":  ["ios", "android", "macos", "windows", "linux"],
    "universal_url": "https://app.binance.com/cedefi/ton-connect"
  },
  {
    "app_name": "ONTO",
    "name": "ONTO",
    "image": "https://app.ont.io/ontoMsgPic/onto.png",
    "tondns": "onto.app",
    "about_url": "https://onto.app",
    "universal_url": "https://link.onto.app/ton-connect",
    "bridge": [
    {
        "type": "js",
        "key": "onto"
    }
    ],
    "platforms": ["ios", "android"]
=======
    "platforms": ["ios", "android", "windows", "macos", "linux"]
  },
  {
    "app_name": "tobi",
    "name": "Tobi",
    "image": "https://app.tobiwallet.app/icons/logo-288.png",
    "about_url": "https://tobi.fun",
    "universal_url": "https://t.me/TobiCopilotBot?attach=wallet",
    "bridge": [
      {
        "type": "sse",
        "url": "https://ton-bridge.tobiwallet.app/bridge"
      }
    ],
    "platforms": [
      "ios",
      "android",
      "macos",
      "windows",
      "linux"
    ]
  },
  {
    "app_name": "xtonwallet",
    "name": "XTONWallet",
    "image": "https://xtonwallet.com/assets/img/icon-256-back.png",
    "about_url": "https://xtonwallet.com",
    "bridge": [
      {
        "type": "js",
        "key": "xtonwallet"
      }
    ],
    "platforms": ["chrome", "firefox"]
  },
  {
    "app_name": "tonwallet",
    "name": "TON Wallet",
    "image": "https://wallet.ton.org/assets/ui/qr-logo.png",
    "about_url": "https://chrome.google.com/webstore/detail/ton-wallet/nphplpgoakhhjchkkhmiggakijnkhfnd",
    "bridge": [
      {
        "type": "js",
        "key": "tonwallet"
      }
    ],
    "platforms": ["chrome"]
  },
  {
    "app_name": "bitgetWalletLite",
    "name": "Bitget Wallet Lite",
    "image": "https://raw.githubusercontent.com/bitgetwallet/download/refs/heads/main/logo/png/bitget_wallet_lite_logo_288.png",
    "about_url": "https://web3.bitget.com",
    "universal_url": "https://t.me/BitgetWallet_TGBot?attach=wallet",
    "bridge": [
      {
        "type": "sse",
        "url": "https://ton-connect-bridge.bgwapi.io/bridge"
      }
    ],
    "platforms": ["ios", "android", "macos", "windows", "linux"]
  },
  {
    "app_name": "tomoWallet",
    "name": "Tomo Wallet",
    "image": "https://pub.tomo.inc/logo.png",
    "about_url": "https://www.tomo.inc/",
    "universal_url": "https://t.me/tomowalletbot?attach=wallet",
    "bridge": [
      {
        "type": "sse",
        "url": "https://go-bridge.tomo.inc/bridge"
      }
    ],
    "platforms": ["ios", "android", "macos", "windows", "linux"]
>>>>>>> 0cebe4fb
  }
]<|MERGE_RESOLUTION|>--- conflicted
+++ resolved
@@ -275,25 +275,6 @@
         "url": "https://ton-connect-bridge.bgwapi.io/bridge"
       }
     ],
-<<<<<<< HEAD
-    "platforms":  ["ios", "android", "macos", "windows", "linux"],
-    "universal_url": "https://app.binance.com/cedefi/ton-connect"
-  },
-  {
-    "app_name": "ONTO",
-    "name": "ONTO",
-    "image": "https://app.ont.io/ontoMsgPic/onto.png",
-    "tondns": "onto.app",
-    "about_url": "https://onto.app",
-    "universal_url": "https://link.onto.app/ton-connect",
-    "bridge": [
-    {
-        "type": "js",
-        "key": "onto"
-    }
-    ],
-    "platforms": ["ios", "android"]
-=======
     "platforms": ["ios", "android", "windows", "macos", "linux"]
   },
   {
@@ -369,6 +350,20 @@
       }
     ],
     "platforms": ["ios", "android", "macos", "windows", "linux"]
->>>>>>> 0cebe4fb
+  },
+    {
+    "app_name": "ONTO",
+    "name": "ONTO",
+    "image": "https://app.ont.io/ontoMsgPic/onto.png",
+    "tondns": "onto.app",
+    "about_url": "https://onto.app",
+    "universal_url": "https://link.onto.app/ton-connect",
+    "bridge": [
+    {
+        "type": "js",
+        "key": "onto"
+    }
+    ],
+    "platforms": ["ios", "android"]
   }
 ]