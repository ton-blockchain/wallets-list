[
  {
    "app_name": "telegram-wallet",
    "name": "Wallet",
    "image": "https://wallet.tg/images/logo-288.png",
    "about_url": "https://wallet.tg/",
    "universal_url": "https://t.me/wallet?attach=wallet",
    "bridge": [
      {
        "type": "sse",
        "url": "https://walletbot.me/tonconnect-bridge/bridge"
      }
    ],
    "platforms": ["ios", "android", "macos", "windows", "linux"]
  },
  {
    "app_name": "tonkeeper",
    "name": "Tonkeeper",
    "image": "https://tonkeeper.com/assets/tonconnect-icon.png",
    "tondns": "tonkeeper.ton",
    "about_url": "https://tonkeeper.com",
    "universal_url": "https://app.tonkeeper.com/ton-connect",
    "deepLink": "tonkeeper-tc://",
    "bridge": [
      {
        "type": "sse",
        "url": "https://bridge.tonapi.io/bridge"
      },
      {
        "type": "js",
        "key": "tonkeeper"
      }
    ],
    "platforms": ["ios", "android", "chrome", "firefox", "macos"]
  },
  {
    "app_name": "mytonwallet",
    "name": "MyTonWallet",
    "image": "https://static.mytonwallet.io/icon-256.png",
    "about_url": "https://mytonwallet.io",
    "universal_url": "https://connect.mytonwallet.org",
    "bridge": [
      {
        "type": "js",
        "key": "mytonwallet"
      },
      {
        "type": "sse",
        "url": "https://tonconnectbridge.mytonwallet.org/bridge/"
      }
    ],
    "platforms": [
      "chrome",
      "windows",
      "macos",
      "linux",
      "ios",
      "android",
      "firefox"
    ]
  },
  {
    "app_name": "tonhub",
    "name": "Tonhub",
    "image": "https://tonhub.com/tonconnect_logo.png",
    "about_url": "https://tonhub.com",
    "universal_url": "https://tonhub.com/ton-connect",
    "bridge": [
      {
        "type": "js",
        "key": "tonhub"
      },
      {
        "type": "sse",
        "url": "https://connect.tonhubapi.com/tonconnect"
      }
    ],
    "platforms": ["ios", "android"]
  },
  {
    "app_name": "bitgetTonWallet",
    "name": "Bitget Wallet",
    "image": "https://raw.githubusercontent.com/bitgetwallet/download/refs/heads/main/logo/png/bitget_wallet_logo_288_mini.png",
    "about_url": "https://web3.bitget.com",
    "deepLink": "bitkeep://",
    "bridge": [
      {
        "type": "js",
        "key": "bitgetTonWallet"
      },
      {
        "type": "sse",
        "url": "https://ton-connect-bridge.bgwapi.io/bridge"
      }
    ],
    "platforms": ["ios", "android", "chrome"],
    "universal_url": "https://bkcode.vip/ton-connect"
  },
  {
    "app_name": "okxMiniWallet",
    "name": "OKX Mini Wallet",
    "image": "https://static.okx.com/cdn/assets/imgs/2411/8BE1A4A434D8F58A.png",
    "about_url": "https://www.okx.com/web3",
    "universal_url": "https://t.me/OKX_WALLET_BOT?attach=wallet",
    "bridge": [
      {
        "type": "sse",
        "url": "https://www.okx.com/tonbridge/discover/rpc/bridge"
      }
    ],
    "platforms": ["ios", "android", "macos", "windows", "linux"]
  },
  {
    "app_name": "binanceWeb3TonWallet",
    "name": "Binance Wallet",
    "image": "https://public.bnbstatic.com/static/binance-w3w/ton-provider/binancew3w.png",
    "about_url": "https://www.binance.com/en/web3wallet",
    "deepLink": "bnc://app.binance.com/cedefi/ton-connect",
    "bridge": [
      {
        "type": "js",
        "key": "binancew3w"
      },
      {
        "type": "sse",
        "url": "https://wallet.binance.com/tonbridge/bridge"
      }
    ],
    "platforms":  ["ios", "android", "macos", "windows", "linux"],
    "universal_url": "https://app.binance.com/cedefi/ton-connect"
  },
  {
    "app_name": "fintopio-tg",
    "name": "Fintopio",
    "image": "https://fintopio.com/tonconnect-icon.png",
    "about_url": "https://fintopio.com",
    "universal_url": "https://t.me/fintopio?attach=wallet",
    "bridge": [
      {
        "type": "sse",
        "url": "https://wallet-bridge.fintopio.com/bridge"
      }
    ],
    "platforms": ["ios", "android", "macos", "windows", "linux"]
  },
  {
    "app_name": "okxTonWallet",
    "name": "OKX Wallet",
    "image": "https://static.okx.com/cdn/assets/imgs/247/58E63FEA47A2B7D7.png",
    "about_url": "https://www.okx.com/web3",
    "universal_url": "https://www.okx.com/download?appendQuery=true&deeplink=okx://web3/wallet/tonconnect",
    "bridge": [
      {
        "type": "js",
        "key": "okxTonWallet"
      },
      {
        "type": "sse",
        "url": "https://www.okx.com/tonbridge/discover/rpc/bridge"
      }
    ],
    "platforms": ["chrome", "safari", "firefox", "ios", "android"]
  },
  {
    "app_name": "hot",
    "name": "HOT",
    "image": "https://raw.githubusercontent.com/hot-dao/media/main/logo.png",
    "about_url": "https://hot-labs.org/",
    "universal_url": "https://t.me/herewalletbot?attach=wallet",
    "bridge": [
      {
        "type": "sse",
        "url": "https://sse-bridge.hot-labs.org"
      },
      {
        "type": "js",
        "key": "hotWallet"
      }
    ],
    "platforms": ["ios", "android", "macos", "windows", "linux"]
  },
  {
    "app_name": "bybitTonWallet",
    "name": "Bybit Wallet",
    "image": "https://raw.githubusercontent.com/bybit-web3/bybit-web3.github.io/main/docs/images/bybit-logo.png",
    "about_url": "https://www.bybit.com/web3",
    "universal_url": "https://app.bybit.com/ton-connect",
    "deepLink": "bybitapp://",
    "bridge": [
      {
        "type": "js",
        "key": "bybitTonWallet"
      },
      {
        "type": "sse",
        "url": "https://api-node.bybit.com/spot/api/web3/bridge/ton/bridge"
      }
    ],
    "platforms": ["ios", "android", "chrome"]
  },
  {
    "app_name": "dewallet",
    "name": "DeWallet",
    "image": "https://raw.githubusercontent.com/delab-team/manifests-images/main/WalletAvatar.png",
    "about_url": "https://delabwallet.com",
    "universal_url": "https://t.me/dewallet?attach=wallet",
    "bridge": [
      {
        "type": "sse",
        "url": "https://bridge.dewallet.pro/bridge"
      }
    ],
    "platforms": ["ios", "android", "macos", "windows", "linux"]
  },
  {
    "app_name": "safepalwallet",
    "name": "SafePal",
    "image": "https://s.pvcliping.com/web/public_image/SafePal_x288.png",
    "tondns":  "",
    "about_url": "https://www.safepal.com",
    "universal_url": "https://link.safepal.io/ton-connect",
    "deepLink": "safepal-tc://",
    "bridge": [
      {
          "type": "sse",
          "url": "https://ton-bridge.safepal.com/tonbridge/v1/bridge"
      },
      {
          "type": "js",
          "key": "safepalwallet"
      }
    ],
    "platforms": ["ios", "android", "chrome", "firefox"]
  },
  {
    "app_name": "GateWallet",
    "name": "GateWallet",
    "image": "https://img.gatedataimg.com/prd-ordinal-imgs/036f07bb8730716e/gateio-0925.png",
    "about_url": "https://www.gate.io/",
    "bridge": [
      {
        "type": "js",
        "key": "gatetonwallet"
      },
      {
        "type": "sse",
        "url": "https://dapp.gateio.services/tonbridge_api/bridge/v1"
      }
    ],
    "platforms": ["ios", "android"],
    "universal_url": "https://gateio.go.link/gateio/web3?adj_t=1ff8khdw_1fu4ccc7"
  },
  {
<<<<<<< HEAD
    "app_name": "uxuyWallet",
    "name": "UXUY Wallet",
    "image": "https://raw.githubusercontent.com/uxuycom/uxuy-docsite/main/static/assets/UXUYWallet-logo/UXUYWallet_logo_circle.svg",
    "about_url": "https://docs.uxuy.com",
    "universal_url": "https://t.me/UXUYbot/app",
    "bridge": [
      {
        "type": "sse",
        "url": "https://bridge.tonapi.io/bridge"
     }
    ],
    "platforms": ["ios", "android", "macos", "windows", "linux"]
=======
    "app_name": "openmask",
    "name": "OpenMask",
    "image": "https://raw.githubusercontent.com/OpenProduct/openmask-extension/main/public/openmask-logo-288.png",
    "about_url": "https://www.openmask.app/",
    "bridge": [
      {
        "type": "js",
        "key": "openmask"
      }
    ],
    "platforms": ["chrome"]
  },
  {
    "app_name": "BitgetWeb3",
    "name": "BitgetWeb3",
    "image": "https://img.bitgetimg.com/image/third/1731638059795.png",
    "about_url": "​https://www.bitget.com",
    "universal_url": "https://t.me/BitgetOfficialBot?attach=wallet",
    "bridge": [
      {
        "type": "sse",
        "url": "https://ton-connect-bridge.bgwapi.io/bridge"
      }
    ],
    "platforms": ["ios", "android", "windows", "macos", "linux"]
  },
  {
    "app_name": "tobi",
    "name": "Tobi",
    "image": "https://app.tobiwallet.app/icons/logo-288.png",
    "about_url": "https://tobi.fun",
    "universal_url": "https://t.me/TobiCopilotBot?attach=wallet",
    "bridge": [
      {
        "type": "sse",
        "url": "https://ton-bridge.tobiwallet.app/bridge"
      }
    ],
    "platforms": [
      "ios",
      "android",
      "macos",
      "windows",
      "linux"
    ]
  },
  {
    "app_name": "xtonwallet",
    "name": "XTONWallet",
    "image": "https://xtonwallet.com/assets/img/icon-256-back.png",
    "about_url": "https://xtonwallet.com",
    "bridge": [
      {
        "type": "js",
        "key": "xtonwallet"
      }
    ],
    "platforms": ["chrome", "firefox"]
>>>>>>> ef0dc50e
  },
  {
    "app_name": "tonwallet",
    "name": "TON Wallet",
    "image": "https://wallet.ton.org/assets/ui/qr-logo.png",
    "about_url": "https://chrome.google.com/webstore/detail/ton-wallet/nphplpgoakhhjchkkhmiggakijnkhfnd",
    "bridge": [
      {
        "type": "js",
        "key": "tonwallet"
      }
    ],
    "platforms": ["chrome"]
  }
]<|MERGE_RESOLUTION|>--- conflicted
+++ resolved
@@ -251,7 +251,6 @@
     "universal_url": "https://gateio.go.link/gateio/web3?adj_t=1ff8khdw_1fu4ccc7"
   },
   {
-<<<<<<< HEAD
     "app_name": "uxuyWallet",
     "name": "UXUY Wallet",
     "image": "https://raw.githubusercontent.com/uxuycom/uxuy-docsite/main/static/assets/UXUYWallet-logo/UXUYWallet_logo_circle.svg",
@@ -264,7 +263,8 @@
      }
     ],
     "platforms": ["ios", "android", "macos", "windows", "linux"]
-=======
+  },
+  {
     "app_name": "openmask",
     "name": "OpenMask",
     "image": "https://raw.githubusercontent.com/OpenProduct/openmask-extension/main/public/openmask-logo-288.png",
@@ -323,7 +323,6 @@
       }
     ],
     "platforms": ["chrome", "firefox"]
->>>>>>> ef0dc50e
   },
   {
     "app_name": "tonwallet",
