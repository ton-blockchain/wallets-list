--- conflicted
+++ resolved
@@ -230,24 +230,6 @@
     "platforms": ["ios", "android", "macos", "windows", "linux"]
   },
   {
-<<<<<<< HEAD
-    "app_name": "hpyTonWallet",
-    "name": "HyperPay Wallet",
-    "image": "https://hyperpay-website.oss-cn-hongkong.aliyuncs.com/static/dist/images/2022-12-30/logo.png",
-    "about_url": "https://www.hyperpay.tech",
-    "universal_url": "https://www.hyperpay.tech/download&deeplink=hyperpay://web3/wallet/tonconnect",
-    "bridge": [
-      {
-        "type": "js",
-        "key": "hpyTonWallet"
-      },
-      {
-        "type": "sse",
-        "url": "https://bridge.tonapi.io/bridge"
-      }
-    ],
-    "platforms": ["ios", "android"]
-=======
     "app_name": "bybitTonWallet",
     "name": "Bybit Wallet",
     "image": "https://s1.bycsi.com/bybit/deadpool/image-ac5bf003d25c4ae0bd21f3725694a850.png",
@@ -302,6 +284,23 @@
     ],
     "platforms":  ["ios", "android", "macos", "windows", "linux"],
     "universal_url": "https://app.binance.com/cedefi/ton-connect"
->>>>>>> bc9d17d4
+  },
+  {
+    "app_name": "hpyTonWallet",
+    "name": "HyperPay Wallet",
+    "image": "https://hyperpay-website.oss-cn-hongkong.aliyuncs.com/static/dist/images/2022-12-30/logo.png",
+    "about_url": "https://www.hyperpay.tech",
+    "universal_url": "https://www.hyperpay.tech/download&deeplink=hyperpay://web3/wallet/tonconnect",
+    "bridge": [
+      {
+        "type": "js",
+        "key": "hpyTonWallet"
+      },
+      {
+        "type": "sse",
+        "url": "https://bridge.tonapi.io/bridge"
+      }
+    ],
+    "platforms": ["ios", "android"]
   }
 ]