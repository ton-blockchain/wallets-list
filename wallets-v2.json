[
  {
    "app_name": "telegram-wallet",
    "name": "Wallet",
    "image": "https://wallet.tg/images/logo-288.png",
    "about_url": "https://wallet.tg/",
    "universal_url": "https://t.me/wallet?attach=wallet&mode=compact",
    "bridge": [
      {
        "type": "sse",
        "url": "https://bridge.ton.space/bridge"
      }
    ],
    "platforms": ["ios", "android", "macos", "windows", "linux"]
  },
  {
    "app_name": "tonkeeper",
    "name": "Tonkeeper",
    "image": "https://tonkeeper.com/assets/tonconnect-icon.png",
    "tondns": "tonkeeper.ton",
    "about_url": "https://tonkeeper.com",
    "universal_url": "https://app.tonkeeper.com/ton-connect",
    "deepLink": "tonkeeper-tc://",
    "bridge": [
      {
        "type": "sse",
        "url": "https://bridge.tonapi.io/bridge"
      },
      {
        "type": "js",
        "key": "tonkeeper"
      }
    ],
    "platforms": ["ios", "android", "chrome", "firefox", "macos"]
  },
  {
    "app_name": "mytonwallet",
    "name": "MyTonWallet",
    "image": "https://static.mytonwallet.io/icon-256.png",
    "about_url": "https://mytonwallet.io",
    "universal_url": "https://connect.mytonwallet.org",
    "bridge": [
      {
        "type": "js",
        "key": "mytonwallet"
      },
      {
        "type": "sse",
        "url": "https://tonconnectbridge.mytonwallet.org/bridge/"
      }
    ],
    "platforms": [
      "chrome",
      "windows",
      "macos",
      "linux",
      "ios",
      "android",
      "firefox"
    ]
  },
  {
    "app_name": "openmask",
    "name": "OpenMask",
    "image": "https://raw.githubusercontent.com/OpenProduct/openmask-extension/main/public/openmask-logo-288.png",
    "about_url": "https://www.openmask.app/",
    "bridge": [
      {
        "type": "js",
        "key": "openmask"
      }
    ],
    "platforms": ["chrome"]
  },
  {
    "app_name": "tonhub",
    "name": "Tonhub",
    "image": "https://tonhub.com/tonconnect_logo.png",
    "about_url": "https://tonhub.com",
    "universal_url": "https://tonhub.com/ton-connect",
    "bridge": [
      {
        "type": "js",
        "key": "tonhub"
      },
      {
        "type": "sse",
        "url": "https://connect.tonhubapi.com/tonconnect"
      }
    ],
    "platforms": ["ios", "android"]
  },
  {
    "app_name": "dewallet",
    "name": "DeWallet",
    "image": "https://raw.githubusercontent.com/delab-team/manifests-images/main/WalletAvatar.png",
    "about_url": "https://delabwallet.com",
    "universal_url": "https://t.me/dewallet?attach=wallet",
    "bridge": [
      {
        "type": "sse",
        "url": "https://bridge.dewallet.pro/bridge"
      }
    ],
    "platforms": ["ios", "android", "macos", "windows", "linux"]
  },
  {
    "app_name": "xtonwallet",
    "name": "XTONWallet",
    "image": "https://xtonwallet.com/assets/img/icon-256-back.png",
    "about_url": "https://xtonwallet.com",
    "bridge": [
      {
        "type": "js",
        "key": "xtonwallet"
      }
    ],
    "platforms": ["chrome", "firefox"]
  },
  {
    "app_name": "tonwallet",
    "name": "TON Wallet",
    "image": "https://wallet.ton.org/assets/ui/qr-logo.png",
    "about_url": "https://chrome.google.com/webstore/detail/ton-wallet/nphplpgoakhhjchkkhmiggakijnkhfnd",
    "bridge": [
      {
        "type": "js",
        "key": "tonwallet"
      }
    ],
    "platforms": ["chrome"]
  },
  {
    "app_name": "bitgetTonWallet",
    "name": "Bitget Wallet",
    "image": "https://raw.githubusercontent.com/bitkeepwallet/download/main/logo/png/bitget_wallet_logo_0_gas_fee.png",
    "about_url": "https://web3.bitget.com",
    "deepLink": "bitkeep://",
    "bridge": [
      {
        "type": "js",
        "key": "bitgetTonWallet"
      },
      {
        "type": "sse",
        "url": "https://ton-connect-bridge.bgwapi.io/bridge"
      }
    ],
    "platforms": ["ios", "android", "chrome"],
    "universal_url": "https://bkcode.vip/ton-connect"
  },
  {
  "app_name": "safepalwallet",
  "name": "SafePal",
  "image": "https://s.pvcliping.com/web/public_image/SafePal_x288.png",
  "tondns":  "",
  "about_url": "https://www.safepal.com",
  "universal_url": "https://link.safepal.io/ton-connect",
  "deepLink": "safepal-tc://",
  "bridge": [
     {
        "type": "sse",
        "url": "https://ton-bridge.safepal.com/tonbridge/v1/bridge"
     },
     {
        "type": "js",
        "key": "safepalwallet"
     }
  ],
  "platforms": ["ios", "android", "chrome", "firefox"]
 },
 {
    "app_name": "okxTonWallet",
    "name": "OKX Wallet",
    "image": "https://static.okx.com/cdn/assets/imgs/247/58E63FEA47A2B7D7.png",
    "about_url": "https://www.okx.com/web3",
    "universal_url": "https://www.okx.com/download?appendQuery=true&deeplink=okx://web3/wallet/tonconnect",
    "bridge": [
      {
        "type": "js",
        "key": "okxTonWallet"
      },
      {
        "type": "sse",
        "url": "https://www.okx.com/tonbridge/discover/rpc/bridge"
      }
    ],
    "platforms": ["chrome", "safari", "firefox", "ios", "android"]
  },
  {
  "app_name": "okxTonWalletTr",
  "name": "OKX TR Wallet",
  "image": "https://static.okx.com/cdn/assets/imgs/247/587A8296F0BB640F.png",
  "about_url": "https://tr.okx.com/web3",
  "universal_url": "https://tr.okx.com/download?appendQuery=true&deeplink=okxtr://web3/wallet/tonconnect",
  "bridge": [
      {
        "type": "js",
        "key": "okxTonWallet"
      },
      {
        "type": "sse",
        "url": "https://www.okx.com/tonbridge/discover/rpc/bridge"
      }
    ],
    "platforms": [
      "chrome",
      "safari",
      "firefox",
      "ios",
      "android"
    ]
  },
  {
    "app_name": "hot",
    "name": "HOT",
    "image": "https://raw.githubusercontent.com/hot-dao/media/main/logo.png",
    "about_url": "https://hot-labs.org/",
    "universal_url": "https://t.me/herewalletbot?attach=wallet",
    "bridge": [
      {
        "type": "sse",
        "url": "https://sse-bridge.hot-labs.org"
      },
      {
        "type": "js",
        "key": "hotWallet"
      }
    ],
    "platforms": ["ios", "android", "macos", "windows", "linux"]
  },
  {
    "app_name": "bybitTonWallet",
    "name": "Bybit Wallet",
    "image": "https://s1.bycsi.com/bybit/deadpool/image-ac5bf003d25c4ae0bd21f3725694a850.png",
    "about_url": "https://www.bybit.com/web3",
    "universal_url": "https://app.bybit.com/ton-connect",
    "deepLink": "bybitapp://",
    "bridge": [
      {
        "type": "js",
        "key": "bybitTonWallet"
      },
      {
        "type": "sse",
        "url": "https://api-node.bybit.com/spot/api/web3/bridge/ton/bridge"
      }
    ],
    "platforms": ["ios", "android", "chrome"]
  },
  {
    "app_name": "GateWallet",
    "name": "GateWallet",
    "image": "https://img.gatedataimg.com/prd-ordinal-imgs/036f07bb8730716e/gateio-0925.png",
    "about_url": "https://www.gate.io/",
    "bridge": [
      {
        "type": "js",
        "key": "gatetonwallet"
      },
      {
        "type": "sse",
        "url": "https://dapp.gateio.services/tonbridge_api/bridge/v1"
      }
    ],
    "platforms": ["ios", "android"],
    "universal_url": "https://gateio.onelink.me/DmA6/web3"
  },
  {
    "app_name": "binanceWeb3TonWallet",
    "name": "Binance Web3 Wallet",
    "image": "https://public.bnbstatic.com/static/binance-w3w/ton-provider/binancew3w.png",
    "about_url": "https://www.binance.com/en/web3wallet",
    "deepLink": "bnc://app.binance.com/cedefi/ton-connect",
    "bridge": [
      {
        "type": "js",
        "key": "binancew3w"
      },
      {
        "type": "sse",
        "url": "https://wallet.binance.com/tonbridge/bridge"
      }
    ],
    "platforms":  ["ios", "android", "macos", "windows", "linux"],
    "universal_url": "https://app.binance.com/cedefi/ton-connect"
  },
<<<<<<< HEAD
  {
    "app_name": "hpyTonWallet",
    "name": "HyperPay Wallet",
    "image": "https://hyperpay-website.oss-cn-hongkong.aliyuncs.com/static/dist/images/2022-12-30/logo.png",
    "about_url": "https://www.hyperpay.tech",
    "universal_url": "https://www.hyperpay.tech/download&deeplink=hyperpay://web3/wallet/tonconnect",
    "bridge": [
      {
        "type": "js",
        "key": "hpyTonWallet"
      },
      {
        "type": "sse",
        "url": "https://bridge.tonapi.io/bridge"
      }
    ],
    "platforms": ["ios", "android"]
=======
    {
    "app_name": "fintopio-tg",
    "name": "Fintopio Telegram",
    "image": "https://fintopio.com/tonconnect-icon.png",
    "about_url": "https://fintopio.com",
    "universal_url": "https://t.me/fintopio?attach=wallet",
    "bridge": [
      {
        "type": "sse",
        "url": "https://wallet-bridge.fintopio.com/bridge"
      }
    ],
    "platforms": ["ios", "android", "macos", "windows", "linux"]
>>>>>>> 0020e03e
  }
]<|MERGE_RESOLUTION|>--- conflicted
+++ resolved
@@ -285,7 +285,20 @@
     "platforms":  ["ios", "android", "macos", "windows", "linux"],
     "universal_url": "https://app.binance.com/cedefi/ton-connect"
   },
-<<<<<<< HEAD
+  {
+    "app_name": "fintopio-tg",
+    "name": "Fintopio Telegram",
+    "image": "https://fintopio.com/tonconnect-icon.png",
+    "about_url": "https://fintopio.com",
+    "universal_url": "https://t.me/fintopio?attach=wallet",
+    "bridge": [
+      {
+        "type": "sse",
+        "url": "https://wallet-bridge.fintopio.com/bridge"
+      }
+    ],
+    "platforms": ["ios", "android", "macos", "windows", "linux"]
+  },
   {
     "app_name": "hpyTonWallet",
     "name": "HyperPay Wallet",
@@ -303,20 +316,5 @@
       }
     ],
     "platforms": ["ios", "android"]
-=======
-    {
-    "app_name": "fintopio-tg",
-    "name": "Fintopio Telegram",
-    "image": "https://fintopio.com/tonconnect-icon.png",
-    "about_url": "https://fintopio.com",
-    "universal_url": "https://t.me/fintopio?attach=wallet",
-    "bridge": [
-      {
-        "type": "sse",
-        "url": "https://wallet-bridge.fintopio.com/bridge"
-      }
-    ],
-    "platforms": ["ios", "android", "macos", "windows", "linux"]
->>>>>>> 0020e03e
-  }
+   }
 ]