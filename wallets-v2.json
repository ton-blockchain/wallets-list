[
  {
    "app_name": "telegram-wallet",
    "name": "Wallet",
    "image": "https://wallet.tg/images/logo-288.png",
    "about_url": "https://wallet.tg/",
    "universal_url": "https://t.me/wallet?attach=wallet",
    "bridge": [
      {
        "type": "sse",
        "url": "https://walletbot.me/tonconnect-bridge/bridge"
      }
    ],
    "platforms": ["ios", "android", "macos", "windows", "linux"]
  },
  {
    "app_name": "tonkeeper",
    "name": "Tonkeeper",
    "image": "https://tonkeeper.com/assets/tonconnect-icon.png",
    "tondns": "tonkeeper.ton",
    "about_url": "https://tonkeeper.com",
    "universal_url": "https://app.tonkeeper.com/ton-connect",
    "deepLink": "tonkeeper-tc://",
    "bridge": [
      {
        "type": "sse",
        "url": "https://bridge.tonapi.io/bridge"
      },
      {
        "type": "js",
        "key": "tonkeeper"
      }
    ],
    "platforms": ["ios", "android", "chrome", "firefox", "macos"]
  },
  {
    "app_name": "mytonwallet",
    "name": "MyTonWallet",
    "image": "https://static.mytonwallet.io/icon-256.png",
    "about_url": "https://mytonwallet.io",
    "universal_url": "https://connect.mytonwallet.org",
    "bridge": [
      {
        "type": "js",
        "key": "mytonwallet"
      },
      {
        "type": "sse",
        "url": "https://tonconnectbridge.mytonwallet.org/bridge/"
      }
    ],
    "platforms": [
      "chrome",
      "windows",
      "macos",
      "linux",
      "ios",
      "android",
      "firefox"
    ]
  },
  {
    "app_name": "bitgetTonWallet",
    "name": "Bitget Wallet",
    "image": "https://raw.githubusercontent.com/bitkeepwallet/download/main/logo/png/bitget_wallet_logo_0_gas_fee.png",
    "about_url": "https://web3.bitget.com",
    "deepLink": "bitkeep://",
    "bridge": [
      {
        "type": "js",
        "key": "bitgetTonWallet"
      },
      {
        "type": "sse",
        "url": "https://ton-connect-bridge.bgwapi.io/bridge"
      }
    ],
    "platforms": ["ios", "android", "chrome"],
    "universal_url": "https://bkcode.vip/ton-connect"
  },
  {
    "app_name": "binanceWeb3TonWallet",
    "name": "Binance Web3 Wallet",
    "image": "https://public.bnbstatic.com/static/binance-w3w/ton-provider/binancew3w.png",
    "about_url": "https://www.binance.com/en/web3wallet",
    "deepLink": "bnc://app.binance.com/cedefi/ton-connect",
    "bridge": [
      {
        "type": "js",
        "key": "binancew3w"
      },
      {
        "type": "sse",
        "url": "https://wallet.binance.com/tonbridge/bridge"
      }
    ],
    "platforms":  ["ios", "android", "macos", "windows", "linux"],
    "universal_url": "https://app.binance.com/cedefi/ton-connect"
  },
  {
    "app_name": "fintopio-tg",
    "name": "Fintopio",
    "image": "https://fintopio.com/tonconnect-icon.png",
    "about_url": "https://fintopio.com",
    "universal_url": "https://t.me/fintopio?attach=wallet",
    "bridge": [
      {
        "type": "sse",
        "url": "https://wallet-bridge.fintopio.com/bridge"
      }
    ],
    "platforms": ["ios", "android", "macos", "windows", "linux"]
  },
  {
    "app_name": "dewallet",
    "name": "DeWallet",
    "image": "https://raw.githubusercontent.com/delab-team/manifests-images/main/WalletAvatar.png",
    "about_url": "https://delabwallet.com",
    "universal_url": "https://t.me/dewallet?attach=wallet",
    "bridge": [
      {
        "type": "sse",
        "url": "https://bridge.dewallet.pro/bridge"
      }
    ],
    "platforms": ["ios", "android", "macos", "windows", "linux"]
  },
  {
    "app_name": "safepalwallet",
    "name": "SafePal",
    "image": "https://s.pvcliping.com/web/public_image/SafePal_x288.png",
    "tondns":  "",
    "about_url": "https://www.safepal.com",
    "universal_url": "https://link.safepal.io/ton-connect",
    "deepLink": "safepal-tc://",
    "bridge": [
      {
        "type": "sse",
        "url": "https://ton-bridge.safepal.com/tonbridge/v1/bridge"
      },
      {
        "type": "js",
        "key": "safepalwallet"
      }
    ],
    "platforms": ["ios", "android", "chrome", "firefox"]
  },
  {
    "app_name": "openmask",
    "name": "OpenMask",
    "image": "https://raw.githubusercontent.com/OpenProduct/openmask-extension/main/public/openmask-logo-288.png",
    "about_url": "https://www.openmask.app/",
    "bridge": [
      {
        "type": "js",
        "key": "openmask"
      }
    ],
    "platforms": ["chrome"]
  },
  {
    "app_name": "tonhub",
    "name": "Tonhub",
    "image": "https://tonhub.com/tonconnect_logo.png",
    "about_url": "https://tonhub.com",
    "universal_url": "https://tonhub.com/ton-connect",
    "bridge": [
      {
        "type": "js",
        "key": "tonhub"
      },
      {
        "type": "sse",
        "url": "https://connect.tonhubapi.com/tonconnect"
      }
    ],
    "platforms": ["ios", "android"]
  },
  {
    "app_name": "xtonwallet",
    "name": "XTONWallet",
    "image": "https://xtonwallet.com/assets/img/icon-256-back.png",
    "about_url": "https://xtonwallet.com",
    "bridge": [
      {
        "type": "js",
        "key": "xtonwallet"
      }
    ],
    "platforms": ["chrome", "firefox"]
  },
  {
    "app_name": "okxTonWallet",
    "name": "OKX Wallet",
    "image": "https://static.okx.com/cdn/assets/imgs/247/58E63FEA47A2B7D7.png",
    "about_url": "https://www.okx.com/web3",
    "universal_url": "https://www.okx.com/download?appendQuery=true&deeplink=okx://web3/wallet/tonconnect",
    "bridge": [
      {
        "type": "js",
        "key": "okxTonWallet"
      },
      {
        "type": "sse",
        "url": "https://www.okx.com/tonbridge/discover/rpc/bridge"
      }
    ],
    "platforms": ["chrome", "safari", "firefox", "ios", "android"]
  },
  {
    "app_name": "okxMiniWallet",
    "name": "OKX Mini Wallet",
    "image": "https://static.okx.com/cdn/assets/imgs/2411/8BE1A4A434D8F58A.png",
    "about_url": "https://www.okx.com/web3",
    "universal_url": "https://t.me/OKX_WALLET_BOT?attach=wallet",
    "bridge": [
      {
        "type": "sse",
        "url": "https://www.okx.com/tonbridge/discover/rpc/bridge"
      }
    ],
    "platforms": ["ios", "android", "macos", "windows", "linux"]
  },
  {
    "app_name": "hot",
    "name": "HOT",
    "image": "https://raw.githubusercontent.com/hot-dao/media/main/logo.png",
    "about_url": "https://hot-labs.org/",
    "universal_url": "https://t.me/herewalletbot?attach=wallet",
    "bridge": [
      {
        "type": "sse",
        "url": "https://sse-bridge.hot-labs.org"
      },
      {
        "type": "js",
        "key": "hotWallet"
      }
    ],
    "platforms": ["ios", "android", "macos", "windows", "linux"]
  },
  {
    "app_name": "bybitTonWallet",
    "name": "Bybit Wallet",
    "image": "https://raw.githubusercontent.com/bybit-web3/bybit-web3.github.io/main/docs/images/bybit-logo.png",
    "about_url": "https://www.bybit.com/web3",
    "universal_url": "https://app.bybit.com/ton-connect",
    "deepLink": "bybitapp://",
    "bridge": [
      {
        "type": "js",
        "key": "bybitTonWallet"
      },
      {
        "type": "sse",
        "url": "https://api-node.bybit.com/spot/api/web3/bridge/ton/bridge"
      }
    ],
    "platforms": ["ios", "android", "chrome"]
  },
  {
    "app_name": "GateWallet",
    "name": "GateWallet",
    "image": "https://img.gatedataimg.com/prd-ordinal-imgs/036f07bb8730716e/gateio-0925.png",
    "about_url": "https://www.gate.io/",
    "bridge": [
      {
        "type": "js",
        "key": "gatetonwallet"
      },
      {
        "type": "sse",
        "url": "https://dapp.gateio.services/tonbridge_api/bridge/v1"
      }
    ],
    "platforms": ["ios", "android"],
    "universal_url": "https://gateio.go.link/gateio/web3?adj_t=1ff8khdw_1fu4ccc7"
  },
  {
    "app_name": "tonwallet",
    "name": "TON Wallet",
    "image": "https://wallet.ton.org/assets/ui/qr-logo.png",
    "about_url": "https://chrome.google.com/webstore/detail/ton-wallet/nphplpgoakhhjchkkhmiggakijnkhfnd",
    "bridge": [
      {
        "type": "js",
        "key": "tonwallet"
      }
    ],
    "platforms": ["chrome"]
  },
  {
    "app_name": "BitgetWeb3",
    "name": "BitgetWeb3",
    "image": "https://img.bitgetimg.com/image/third/1731638059795.png",
    "about_url": "​https://www.bitget.com",
    "universal_url": "https://t.me/BitgetOfficialBot?attach=wallet",
    "bridge": [
      {
        "type": "sse",
        "url": "https://ton-connect-bridge.bgwapi.io/bridge"
      }
    ],
    "platforms": ["ios", "android", "windows", "macos", "linux"]
  },
  {
<<<<<<< HEAD
    "app_name": "tonflow",
    "name": "TONFLOW",
    "image": "https://tonflow.app/assets/images/tonflow_ico_256.png",
    "about_url": "https://tonflow.app",
    "universal_url": "https://tonflow.app/ton-connect",
    "deepLink": "tonflow-tc://",
    "bridge": [
      {
        "type": "sse",
        "url": "https://bridge.tonapi.io/bridge"
      },
      {
        "type": "js",
        "key": "tonflow"
      }
    ],
    "platforms": ["windows", "linux", "macos", "chrome", "opera", "edge"]
=======
    "app_name": "tobi",
    "name": "Tobi",
    "image": "https://app.tobiwallet.app/icons/logo-288.png",
    "about_url": "https://tobi.fun",
    "universal_url": "https://t.me/TobiCopilotBot?attach=wallet",
    "bridge": [
      {
        "type": "sse",
        "url": "https://ton-bridge.tobiwallet.app/bridge"
      }
    ],
    "platforms": [
      "ios",
      "android",
      "macos",
      "windows",
      "linux"
    ]
>>>>>>> c318b487
  }
]<|MERGE_RESOLUTION|>--- conflicted
+++ resolved
@@ -304,25 +304,6 @@
     "platforms": ["ios", "android", "windows", "macos", "linux"]
   },
   {
-<<<<<<< HEAD
-    "app_name": "tonflow",
-    "name": "TONFLOW",
-    "image": "https://tonflow.app/assets/images/tonflow_ico_256.png",
-    "about_url": "https://tonflow.app",
-    "universal_url": "https://tonflow.app/ton-connect",
-    "deepLink": "tonflow-tc://",
-    "bridge": [
-      {
-        "type": "sse",
-        "url": "https://bridge.tonapi.io/bridge"
-      },
-      {
-        "type": "js",
-        "key": "tonflow"
-      }
-    ],
-    "platforms": ["windows", "linux", "macos", "chrome", "opera", "edge"]
-=======
     "app_name": "tobi",
     "name": "Tobi",
     "image": "https://app.tobiwallet.app/icons/logo-288.png",
@@ -341,6 +322,24 @@
       "windows",
       "linux"
     ]
->>>>>>> c318b487
+  },
+  {
+    "app_name": "tonflow",
+    "name": "TONFLOW",
+    "image": "https://tonflow.app/assets/images/tonflow_ico_256.png",
+    "about_url": "https://tonflow.app",
+    "universal_url": "https://tonflow.app/ton-connect",
+    "deepLink": "tonflow-tc://",
+    "bridge": [
+      {
+        "type": "sse",
+        "url": "https://bridge.tonapi.io/bridge"
+      },
+      {
+        "type": "js",
+        "key": "tonflow"
+      }
+    ],
+    "platforms": ["windows", "linux", "macos", "chrome", "opera", "edge"]
   }
 ]