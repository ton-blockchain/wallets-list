[
  {
    "app_name": "telegram-wallet",
    "name": "Wallet",
    "image": "https://wallet.tg/images/logo-288.png",
    "about_url": "https://wallet.tg/",
    "universal_url": "https://t.me/wallet?attach=wallet",
    "bridge": [
      {
        "type": "sse",
        "url": "https://bridge.ton.space/bridge"
      }
    ],
    "platforms": ["ios", "android", "macos", "windows", "linux"]
  },
  {
    "app_name": "tonkeeper",
    "name": "Tonkeeper",
    "image": "https://tonkeeper.com/assets/tonconnect-icon.png",
    "tondns": "tonkeeper.ton",
    "about_url": "https://tonkeeper.com",
    "universal_url": "https://app.tonkeeper.com/ton-connect",
    "deepLink": "tonkeeper-tc://",
    "bridge": [
      {
        "type": "sse",
        "url": "https://bridge.tonapi.io/bridge"
      },
      {
        "type": "js",
        "key": "tonkeeper"
      }
    ],
    "platforms": ["ios", "android", "chrome", "firefox", "macos"]
  },
  {
    "app_name": "mytonwallet",
    "name": "MyTonWallet",
    "image": "https://mytonwallet.io/icon-256.png",
    "about_url": "https://mytonwallet.io",
    "universal_url": "https://connect.mytonwallet.org",
    "bridge": [
      {
        "type": "js",
        "key": "mytonwallet"
      },
      {
        "type": "sse",
        "url": "https://tonconnectbridge.mytonwallet.org/bridge/"
      }
    ],
    "platforms": [
      "chrome",
      "windows",
      "macos",
      "linux",
      "ios",
      "android",
      "firefox"
    ]
  },
  {
    "app_name": "openmask",
    "name": "OpenMask",
    "image": "https://raw.githubusercontent.com/OpenProduct/openmask-extension/main/public/openmask-logo-288.png",
    "about_url": "https://www.openmask.app/",
    "bridge": [
      {
        "type": "js",
        "key": "openmask"
      }
    ],
    "platforms": ["chrome"]
  },
  {
    "app_name": "tonhub",
    "name": "Tonhub",
    "image": "https://tonhub.com/tonconnect_logo.png",
    "about_url": "https://tonhub.com",
    "universal_url": "https://tonhub.com/ton-connect",
    "bridge": [
      {
        "type": "js",
        "key": "tonhub"
      },
      {
        "type": "sse",
        "url": "https://connect.tonhubapi.com/tonconnect"
      }
    ],
    "platforms": ["ios", "android"]
  },
  {
    "app_name": "dewallet",
    "name": "DeWallet",
    "image": "https://raw.githubusercontent.com/delab-team/manifests-images/main/WalletAvatar.png",
    "about_url": "https://delabwallet.com",
    "universal_url": "https://t.me/dewallet?attach=wallet",
    "bridge": [
      {
        "type": "sse",
        "url": "https://sse-bridge.delab.team/bridge"
      }
    ],
    "platforms": ["ios", "android"]
  },
  {
    "app_name": "xtonwallet",
    "name": "XTONWallet",
    "image": "https://xtonwallet.com/assets/img/icon-256-back.png",
    "about_url": "https://xtonwallet.com",
    "bridge": [
      {
        "type": "js",
        "key": "xtonwallet"
      }
    ],
    "platforms": ["chrome", "firefox"]
  },
  {
    "app_name": "tonwallet",
    "name": "TON Wallet",
    "image": "https://wallet.ton.org/assets/ui/qr-logo.png",
    "about_url": "https://chrome.google.com/webstore/detail/ton-wallet/nphplpgoakhhjchkkhmiggakijnkhfnd",
    "bridge": [
      {
        "type": "js",
        "key": "tonwallet"
      }
    ],
    "platforms": ["chrome"]
  },
  {
    "app_name": "bitgetTonWallet",
    "name": "Bitget Wallet",
    "image": "https://raw.githubusercontent.com/bitkeepwallet/download/main/logo/png/bitget_wallet_logo_0_gas_fee.png",
    "about_url": "https://web3.bitget.com",
    "deepLink": "bitkeep://",
    "bridge": [
      {
        "type": "js",
        "key": "bitgetTonWallet"
      },
      {
        "type": "sse",
        "url": "https://bridge.tonapi.io/bridge"
      }
    ],
    "platforms": ["ios", "android", "chrome"],
    "universal_url": "https://bkcode.vip/ton-connect"
  },
  {
  "app_name": "safepalwallet",
  "name": "SafePal",
  "image": "https://s.pvcliping.com/web/public_image/SafePal_x288.png",
  "tondns":  "",
  "about_url": "https://www.safepal.com",
  "universal_url": "https://link.safepal.io/ton-connect",
  "deepLink": "safepal-tc://",
  "bridge": [ 
     {
        "type": "sse",
        "url": "https://ton-bridge.safepal.com/tonbridge/v1/bridge"
     },
     {
        "type": "js",
        "key": "safepalwallet"
     }
  ],
  "platforms": ["ios", "android", "chrome", "firefox"]
 },
<<<<<<< HEAD
  {
    "app_name": "mathwallet",
    "name": "MathWallet",
    "image": "https://avatars.githubusercontent.com/u/49776094?s=200&v=4",
    "about_url": "https://mathwallet.org",
    "universal_url": "https://mathwallet.org",
    "deepLink": "mathwallet://",
    "bridge": [
      {
        "type": "js",
        "key": "tonmathwallet"
      },

      {
        "type": "sse",
        "url": "https://bridge.tonapi.io/bridge"
      }
    ],
    "platforms": ["ios", "android"]
  }

=======
 {
    "app_name": "okxTonWallet",
    "name": "OKX Wallet",
    "image": "https://static.okx.com/cdn/assets/imgs/247/58E63FEA47A2B7D7.png",
    "about_url": "https://www.okx.com/web3",
    "universal_url": "https://www.ouxyi.link/ul/uYJPB0",
    "bridge": [
      {
        "type": "js",
        "key": "okxTonWallet"
      },
      {
        "type": "sse",
        "url": "https://www.okx.com/tonbridge/discover/rpc/bridge"
      }
    ],
    "platforms": ["chrome", "safari", "firefox", "ios", "android"]
  },
 {
  "app_name": "okxTonWalletTr",
  "name": "OKX TR Wallet",
  "image": "https://static.okx.com/cdn/assets/imgs/247/587A8296F0BB640F.png",
  "about_url": "https://tr.okx.com/web3",
  "universal_url": "https://www.ouxyi.link/ul/uYJPB0?entityId=5",
  "bridge": [
      {
        "type": "js",
        "key": "okxTonWallet"
      },
      {
        "type": "sse",
        "url": "https://www.okx.com/tonbridge/discover/rpc/bridge"
      }
    ],
    "platforms": [
      "chrome",
      "safari",
      "firefox",
      "ios",
      "android"
    ]
  }
>>>>>>> 2dc59799
]<|MERGE_RESOLUTION|>--- conflicted
+++ resolved
@@ -169,29 +169,7 @@
   ],
   "platforms": ["ios", "android", "chrome", "firefox"]
  },
-<<<<<<< HEAD
-  {
-    "app_name": "mathwallet",
-    "name": "MathWallet",
-    "image": "https://avatars.githubusercontent.com/u/49776094?s=200&v=4",
-    "about_url": "https://mathwallet.org",
-    "universal_url": "https://mathwallet.org",
-    "deepLink": "mathwallet://",
-    "bridge": [
-      {
-        "type": "js",
-        "key": "tonmathwallet"
-      },
 
-      {
-        "type": "sse",
-        "url": "https://bridge.tonapi.io/bridge"
-      }
-    ],
-    "platforms": ["ios", "android"]
-  }
-
-=======
  {
     "app_name": "okxTonWallet",
     "name": "OKX Wallet",
@@ -233,6 +211,25 @@
       "ios",
       "android"
     ]
+  },
+   {
+    "app_name": "mathwallet",
+    "name": "MathWallet",
+    "image": "https://avatars.githubusercontent.com/u/49776094?s=200&v=4",
+    "about_url": "https://mathwallet.org",
+    "universal_url": "https://mathwallet.org",
+    "deepLink": "mathwallet://",
+    "bridge": [
+      {
+        "type": "js",
+        "key": "tonmathwallet"
+      },
+
+      {
+        "type": "sse",
+        "url": "https://bridge.tonapi.io/bridge"
+      }
+    ],
+    "platforms": ["ios", "android"]
   }
->>>>>>> 2dc59799
 ]