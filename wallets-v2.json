[
  {
    "app_name": "telegram-wallet",
    "name": "Wallet",
    "image": "https://wallet.tg/images/logo-288.png",
    "about_url": "https://wallet.tg/",
    "universal_url": "https://t.me/wallet?attach=wallet&mode=compact",
    "bridge": [
      {
        "type": "sse",
        "url": "https://bridge.ton.space/bridge"
      }
    ],
    "platforms": ["ios", "android", "macos", "windows", "linux"]
  },
  {
    "app_name": "tonkeeper",
    "name": "Tonkeeper",
    "image": "https://tonkeeper.com/assets/tonconnect-icon.png",
    "tondns": "tonkeeper.ton",
    "about_url": "https://tonkeeper.com",
    "universal_url": "https://app.tonkeeper.com/ton-connect",
    "deepLink": "tonkeeper-tc://",
    "bridge": [
      {
        "type": "sse",
        "url": "https://bridge.tonapi.io/bridge"
      },
      {
        "type": "js",
        "key": "tonkeeper"
      }
    ],
    "platforms": ["ios", "android", "chrome", "firefox", "macos"]
  },
  {
    "app_name": "mytonwallet",
    "name": "MyTonWallet",
    "image": "https://static.mytonwallet.io/icon-256.png",
    "about_url": "https://mytonwallet.io",
    "universal_url": "https://connect.mytonwallet.org",
    "bridge": [
      {
        "type": "js",
        "key": "mytonwallet"
      },
      {
        "type": "sse",
        "url": "https://tonconnectbridge.mytonwallet.org/bridge/"
      }
    ],
    "platforms": [
      "chrome",
      "windows",
      "macos",
      "linux",
      "ios",
      "android",
      "firefox"
    ]
  },
  {
    "app_name": "openmask",
    "name": "OpenMask",
    "image": "https://raw.githubusercontent.com/OpenProduct/openmask-extension/main/public/openmask-logo-288.png",
    "about_url": "https://www.openmask.app/",
    "bridge": [
      {
        "type": "js",
        "key": "openmask"
      }
    ],
    "platforms": ["chrome"]
  },
  {
    "app_name": "tonhub",
    "name": "Tonhub",
    "image": "https://tonhub.com/tonconnect_logo.png",
    "about_url": "https://tonhub.com",
    "universal_url": "https://tonhub.com/ton-connect",
    "bridge": [
      {
        "type": "js",
        "key": "tonhub"
      },
      {
        "type": "sse",
        "url": "https://connect.tonhubapi.com/tonconnect"
      }
    ],
    "platforms": ["ios", "android"]
  },
  {
    "app_name": "dewallet",
    "name": "DeWallet",
    "image": "https://raw.githubusercontent.com/delab-team/manifests-images/main/WalletAvatar.png",
    "about_url": "https://delabwallet.com",
    "universal_url": "https://t.me/dewallet?attach=wallet",
    "bridge": [
      {
        "type": "sse",
        "url": "https://bridge.dewallet.pro/bridge"
      }
    ],
    "platforms": ["ios", "android", "macos", "windows", "linux"]
  },
  {
    "app_name": "xtonwallet",
    "name": "XTONWallet",
    "image": "https://xtonwallet.com/assets/img/icon-256-back.png",
    "about_url": "https://xtonwallet.com",
    "bridge": [
      {
        "type": "js",
        "key": "xtonwallet"
      }
    ],
    "platforms": ["chrome", "firefox"]
  },
  {
    "app_name": "tonwallet",
    "name": "TON Wallet",
    "image": "https://wallet.ton.org/assets/ui/qr-logo.png",
    "about_url": "https://chrome.google.com/webstore/detail/ton-wallet/nphplpgoakhhjchkkhmiggakijnkhfnd",
    "bridge": [
      {
        "type": "js",
        "key": "tonwallet"
      }
    ],
    "platforms": ["chrome"]
  },
  {
    "app_name": "bitgetTonWallet",
    "name": "Bitget Wallet",
    "image": "https://raw.githubusercontent.com/bitkeepwallet/download/main/logo/png/bitget_wallet_logo_0_gas_fee.png",
    "about_url": "https://web3.bitget.com",
    "deepLink": "bitkeep://",
    "bridge": [
      {
        "type": "js",
        "key": "bitgetTonWallet"
      },
      {
        "type": "sse",
        "url": "https://ton-connect-bridge.bgwapi.io/bridge"
      }
    ],
    "platforms": ["ios", "android", "chrome"],
    "universal_url": "https://bkcode.vip/ton-connect"
  },
  {
  "app_name": "safepalwallet",
  "name": "SafePal",
  "image": "https://s.pvcliping.com/web/public_image/SafePal_x288.png",
  "tondns":  "",
  "about_url": "https://www.safepal.com",
  "universal_url": "https://link.safepal.io/ton-connect",
  "deepLink": "safepal-tc://",
  "bridge": [
     {
        "type": "sse",
        "url": "https://ton-bridge.safepal.com/tonbridge/v1/bridge"
     },
     {
        "type": "js",
        "key": "safepalwallet"
     }
  ],
  "platforms": ["ios", "android", "chrome", "firefox"]
 },
 {
    "app_name": "okxTonWallet",
    "name": "OKX Wallet",
    "image": "https://static.okx.com/cdn/assets/imgs/247/58E63FEA47A2B7D7.png",
    "about_url": "https://www.okx.com/web3",
    "universal_url": "https://www.okx.com/download?appendQuery=true&deeplink=okx://web3/wallet/tonconnect",
    "bridge": [
      {
        "type": "js",
        "key": "okxTonWallet"
      },
      {
        "type": "sse",
        "url": "https://www.okx.com/tonbridge/discover/rpc/bridge"
      }
    ],
    "platforms": ["chrome", "safari", "firefox", "ios", "android"]
  },
  {
  "app_name": "okxTonWalletTr",
  "name": "OKX TR Wallet",
  "image": "https://static.okx.com/cdn/assets/imgs/247/587A8296F0BB640F.png",
  "about_url": "https://tr.okx.com/web3",
  "universal_url": "https://tr.okx.com/download?appendQuery=true&deeplink=okxtr://web3/wallet/tonconnect",
  "bridge": [
      {
        "type": "js",
        "key": "okxTonWallet"
      },
      {
        "type": "sse",
        "url": "https://www.okx.com/tonbridge/discover/rpc/bridge"
      }
    ],
    "platforms": [
      "chrome",
      "safari",
      "firefox",
      "ios",
      "android"
    ]
  },
  {
    "app_name": "hot",
    "name": "HOT",
    "image": "https://raw.githubusercontent.com/hot-dao/media/main/logo.png",
    "about_url": "https://hot-labs.org/",
    "universal_url": "https://t.me/herewalletbot?attach=wallet",
    "bridge": [
      {
        "type": "sse",
        "url": "https://sse-bridge.hot-labs.org"
      },
      {
        "type": "js",
        "key": "hotWallet"
      }
    ],
    "platforms": ["ios", "android", "macos", "windows", "linux"]
  },
  {
    "app_name": "bybitTonWallet",
    "name": "Bybit Wallet",
    "image": "https://s1.bycsi.com/bybit/deadpool/image-ac5bf003d25c4ae0bd21f3725694a850.png",
    "about_url": "https://www.bybit.com/web3",
    "universal_url": "https://app.bybit.com/ton-connect",
    "deepLink": "bybitapp://",
    "bridge": [
      {
        "type": "js",
        "key": "bybitTonWallet"
      },
      {
        "type": "sse",
        "url": "https://api-node.bybit.com/spot/api/web3/bridge/ton/bridge"
      }
    ],
    "platforms": ["ios", "android", "chrome"]
  },
  {
    "app_name": "GateWallet",
    "name": "GateWallet",
    "image": "https://img.gatedataimg.com/prd-ordinal-imgs/036f07bb8730716e/gateio-0925.png",
    "about_url": "https://www.gate.io/",
    "bridge": [
      {
        "type": "js",
        "key": "gatetonwallet"
      },
      {
        "type": "sse",
        "url": "https://dapp.gateio.services/tonbridge_api/bridge/v1"
      }
    ],
    "platforms": ["ios", "android"],
    "universal_url": "https://gateio.onelink.me/DmA6/web3"
  },
  {
    "app_name": "binanceWeb3TonWallet",
    "name": "Binance Web3 Wallet",
    "image": "https://public.bnbstatic.com/static/binance-w3w/ton-provider/binancew3w.png",
    "about_url": "https://www.binance.com/en/web3wallet",
    "deepLink": "bnc://app.binance.com/cedefi/ton-connect",
    "bridge": [
      {
        "type": "js",
        "key": "binancew3w"
      },
      {
        "type": "sse",
        "url": "https://wallet.binance.com/tonbridge/bridge"
      }
    ],
    "platforms":  ["ios", "android", "macos", "windows", "linux"],
    "universal_url": "https://app.binance.com/cedefi/ton-connect"
  },
<<<<<<< HEAD
  {
    "app_name": "coin98",
    "name": "Coin98 ",
    "image": "https://coin98.s3.ap-southeast-1.amazonaws.com/SocialLogo/ninetyeight.png",
    "about_url": "https://docs.coin98.com",
    "deepLink": "coin98://ton-connect",
    "bridge": [
      {
        "type": "sse",
        "url": "https://https://ton-bridge.coin98.tech/bridge"
      }
    ],
    "platforms":  ["ios", "android"],
    "universal_url": "https://coin98.com/ton-conect"
=======
    {
    "app_name": "fintopio-tg",
    "name": "Fintopio Telegram",
    "image": "https://fintopio.com/tonconnect-icon.png",
    "about_url": "https://fintopio.com",
    "universal_url": "https://t.me/fintopio?attach=wallet",
    "bridge": [
      {
        "type": "sse",
        "url": "https://wallet-bridge.fintopio.com/bridge"
      }
    ],
    "platforms": ["ios", "android", "macos", "windows", "linux"]
>>>>>>> 0020e03e
  }
]<|MERGE_RESOLUTION|>--- conflicted
+++ resolved
@@ -285,22 +285,6 @@
     "platforms":  ["ios", "android", "macos", "windows", "linux"],
     "universal_url": "https://app.binance.com/cedefi/ton-connect"
   },
-<<<<<<< HEAD
-  {
-    "app_name": "coin98",
-    "name": "Coin98 ",
-    "image": "https://coin98.s3.ap-southeast-1.amazonaws.com/SocialLogo/ninetyeight.png",
-    "about_url": "https://docs.coin98.com",
-    "deepLink": "coin98://ton-connect",
-    "bridge": [
-      {
-        "type": "sse",
-        "url": "https://https://ton-bridge.coin98.tech/bridge"
-      }
-    ],
-    "platforms":  ["ios", "android"],
-    "universal_url": "https://coin98.com/ton-conect"
-=======
     {
     "app_name": "fintopio-tg",
     "name": "Fintopio Telegram",
@@ -314,6 +298,20 @@
       }
     ],
     "platforms": ["ios", "android", "macos", "windows", "linux"]
->>>>>>> 0020e03e
+  },
+  {
+    "app_name": "coin98",
+    "name": "Coin98 ",
+    "image": "https://coin98.s3.ap-southeast-1.amazonaws.com/SocialLogo/ninetyeight.png",
+    "about_url": "https://docs.coin98.com",
+    "deepLink": "coin98://ton-connect",
+    "bridge": [
+      {
+        "type": "sse",
+        "url": "https://https://ton-bridge.coin98.tech/bridge"
+      }
+    ],
+    "platforms":  ["ios", "android"],
+    "universal_url": "https://coin98.com/ton-conect"
   }
 ]