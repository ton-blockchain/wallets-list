--- conflicted
+++ resolved
@@ -290,33 +290,24 @@
     "platforms": ["chrome"]
   },
   {
-<<<<<<< HEAD
-    "app_name": "fintopio-tg",
-    "name": "Fintopio Telegram",
-    "image": "https://fintopio.com/tonconnect-icon.png",
-    "about_url": "https://fintopio.com",
-    "universal_url": "https://t.me/fintopio?attach=wallet",
-=======
     "app_name": "BitgetWeb3",
     "name": "BitgetWeb3",
     "image": "https://img.bitgetimg.com/image/third/1731638059795.png",
     "about_url": "​https://www.bitget.com",
     "universal_url": "https://t.me/BitgetOfficialBot?attach=wallet",
->>>>>>> e9f07d17
     "bridge": [
       {
         "type": "sse",
         "url": "https://ton-connect-bridge.bgwapi.io/bridge"
       }
     ],
-<<<<<<< HEAD
-    "platforms": ["ios", "android", "macos", "windows", "linux"]
+    "platforms": ["ios", "android", "windows", "macos", "linux"]
   },
   {
     "app_name": "cdcTonWallet",
-    "name": "Crypto.com DeFi Wallet",
+    "name": "Crypto.com Onchain",
     "image": "https://apro-ncw-api-file.crypto.com/wallet/logo.png",
-    "about_url": "https://crypto.com/defi-wallet",
+    "about_url": "https://crypto.com/onchain",
     "universal_url": "https://wallet.crypto.com/deeplink/ton-connect",
     "deepLink": "dfw://",
     "bridge": [
@@ -330,8 +321,5 @@
       }
     ],
     "platforms": ["ios", "android", "chrome"]
-=======
-    "platforms": ["ios", "android", "windows", "macos", "linux"]
->>>>>>> e9f07d17
   }
 ]