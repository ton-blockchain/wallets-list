[
  {
    "app_name": "telegram-wallet",
    "name": "Wallet",
    "image": "https://wallet.tg/images/logo-288.png",
    "about_url": "https://wallet.tg/",
    "universal_url": "https://t.me/wallet?attach=wallet",
    "bridge": [
      {
        "type": "sse",
        "url": "https://walletbot.me/tonconnect-bridge/bridge"
      }
    ],
    "platforms": ["ios", "android", "macos", "windows", "linux"]
  },
  {
    "app_name": "tonkeeper",
    "name": "Tonkeeper",
    "image": "https://tonkeeper.com/assets/tonconnect-icon.png",
    "tondns": "tonkeeper.ton",
    "about_url": "https://tonkeeper.com",
    "universal_url": "https://app.tonkeeper.com/ton-connect",
    "deepLink": "tonkeeper-tc://",
    "bridge": [
      {
        "type": "sse",
        "url": "https://bridge.tonapi.io/bridge"
      },
      {
        "type": "js",
        "key": "tonkeeper"
      }
    ],
    "platforms": ["ios", "android", "chrome", "firefox", "macos"]
  },
  {
    "app_name": "mytonwallet",
    "name": "MyTonWallet",
    "image": "https://static.mytonwallet.io/icon-256.png",
    "about_url": "https://mytonwallet.io",
    "universal_url": "https://connect.mytonwallet.org",
    "deepLink": "mytonwallet-tc://",
    "bridge": [
      {
        "type": "js",
        "key": "mytonwallet"
      },
      {
        "type": "sse",
        "url": "https://tonconnectbridge.mytonwallet.org/bridge/"
      }
    ],
    "platforms": [
      "chrome",
      "windows",
      "macos",
      "linux",
      "ios",
      "android",
      "firefox"
    ]
  },
  {
    "app_name": "tonhub",
    "name": "Tonhub",
    "image": "https://tonhub.com/tonconnect_logo.png",
    "about_url": "https://tonhub.com",
    "universal_url": "https://tonhub.com/ton-connect",
    "bridge": [
      {
        "type": "js",
        "key": "tonhub"
      },
      {
        "type": "sse",
        "url": "https://connect.tonhubapi.com/tonconnect"
      }
    ],
    "platforms": ["ios", "android"]
  },
  {
    "app_name": "bitgetTonWallet",
    "name": "Bitget Wallet",
    "image": "https://raw.githubusercontent.com/bitgetwallet/download/refs/heads/main/logo/png/bitget_wallet_logo_288_mini.png",
    "about_url": "https://web3.bitget.com",
    "deepLink": "bitkeep://",
    "bridge": [
      {
        "type": "js",
        "key": "bitgetTonWallet"
      },
      {
        "type": "sse",
        "url": "https://ton-connect-bridge.bgwapi.io/bridge"
      }
    ],
    "platforms": ["ios", "android", "chrome"],
    "universal_url": "https://bkcode.vip/ton-connect"
  },
  {
    "app_name": "okxMiniWallet",
    "name": "OKX Mini Wallet",
    "image": "https://static.okx.com/cdn/assets/imgs/2411/8BE1A4A434D8F58A.png",
    "about_url": "https://www.okx.com/web3",
    "universal_url": "https://t.me/OKX_WALLET_BOT?attach=wallet",
    "bridge": [
      {
        "type": "sse",
        "url": "https://www.okx.com/tonbridge/discover/rpc/bridge"
      }
    ],
    "platforms": ["ios", "android", "macos", "windows", "linux"]
  },
  {
    "app_name": "binanceWeb3TonWallet",
    "name": "Binance Wallet",
    "image": "https://public.bnbstatic.com/static/binance-w3w/ton-provider/binancew3w.png",
    "about_url": "https://www.binance.com/en/web3wallet",
    "deepLink": "bnc://app.binance.com/cedefi/ton-connect",
    "bridge": [
      {
        "type": "js",
        "key": "binancew3w"
      },
      {
        "type": "sse",
        "url": "https://wallet.binance.com/tonbridge/bridge"
      }
    ],
    "platforms":  ["ios", "android", "macos", "windows", "linux"],
    "universal_url": "https://app.binance.com/cedefi/ton-connect"
  },
  {
    "app_name": "fintopio-tg",
    "name": "Fintopio",
    "image": "https://fintopio.com/tonconnect-icon.png",
    "about_url": "https://fintopio.com",
    "universal_url": "https://t.me/fintopio?attach=wallet",
    "bridge": [
      {
        "type": "sse",
        "url": "https://wallet-bridge.fintopio.com/bridge"
      }
    ],
    "platforms": ["ios", "android", "macos", "windows", "linux"]
  },
  {
    "app_name": "okxTonWallet",
    "name": "OKX Wallet",
    "image": "https://static.okx.com/cdn/assets/imgs/247/58E63FEA47A2B7D7.png",
    "about_url": "https://www.okx.com/web3",
    "universal_url": "https://www.okx.com/download?appendQuery=true&deeplink=okx://web3/wallet/tonconnect",
    "bridge": [
      {
        "type": "js",
        "key": "okxTonWallet"
      },
      {
        "type": "sse",
        "url": "https://www.okx.com/tonbridge/discover/rpc/bridge"
      }
    ],
    "platforms": ["chrome", "safari", "firefox", "ios", "android"]
  },
  {
    "app_name": "hot",
    "name": "HOT",
    "image": "https://raw.githubusercontent.com/hot-dao/media/main/logo.png",
    "about_url": "https://hot-labs.org/",
    "universal_url": "https://t.me/herewalletbot?attach=wallet",
    "bridge": [
      {
        "type": "sse",
        "url": "https://sse-bridge.hot-labs.org"
      },
      {
        "type": "js",
        "key": "hotWallet"
      }
    ],
    "platforms": ["ios", "android", "macos", "windows", "linux"]
  },
  {
    "app_name": "bybitTonWallet",
    "name": "Bybit Wallet",
    "image": "https://raw.githubusercontent.com/bybit-web3/bybit-web3.github.io/main/docs/images/bybit-logo.png",
    "about_url": "https://www.bybit.com/web3",
    "universal_url": "https://app.bybit.com/ton-connect",
    "deepLink": "bybitapp://",
    "bridge": [
      {
        "type": "js",
        "key": "bybitTonWallet"
      },
      {
        "type": "sse",
        "url": "https://api-node.bybit.com/spot/api/web3/bridge/ton/bridge"
      }
    ],
    "platforms": ["ios", "android", "chrome"]
  },
  {
    "app_name": "dewallet",
    "name": "DeWallet",
    "image": "https://raw.githubusercontent.com/delab-team/manifests-images/main/WalletAvatar.png",
    "about_url": "https://delabwallet.com",
    "universal_url": "https://t.me/dewallet?attach=wallet",
    "bridge": [
      {
        "type": "sse",
        "url": "https://bridge.dewallet.pro/bridge"
      }
    ],
    "platforms": ["ios", "android", "macos", "windows", "linux"]
  },
  {
    "app_name": "safepalwallet",
    "name": "SafePal",
    "image": "https://s.pvcliping.com/web/public_image/SafePal_x288.png",
    "tondns":  "",
    "about_url": "https://www.safepal.com",
    "universal_url": "https://link.safepal.io/ton-connect",
    "deepLink": "safepal-tc://",
    "bridge": [
      {
          "type": "sse",
          "url": "https://ton-bridge.safepal.com/tonbridge/v1/bridge"
      },
      {
          "type": "js",
          "key": "safepalwallet"
      }
    ],
    "platforms": ["ios", "android", "chrome", "firefox"]
  },
  {
    "app_name": "GateWallet",
    "name": "GateWallet",
    "image": "https://img.gatedataimg.com/prd-ordinal-imgs/036f07bb8730716e/gateio-0925.png",
    "about_url": "https://www.gate.io/",
    "bridge": [
      {
        "type": "js",
        "key": "gatetonwallet"
      },
      {
        "type": "sse",
        "url": "https://dapp.gateio.services/tonbridge_api/bridge/v1"
      }
    ],
    "platforms": ["ios", "android"],
    "universal_url": "https://gateio.go.link/gateio/web3?adj_t=1ff8khdw_1fu4ccc7"
  },
  {
    "app_name": "openmask",
    "name": "OpenMask",
    "image": "https://raw.githubusercontent.com/OpenProduct/openmask-extension/main/public/openmask-logo-288.png",
    "about_url": "https://www.openmask.app/",
    "bridge": [
      {
        "type": "js",
        "key": "openmask"
      }
    ],
    "platforms": ["chrome"]
  },
  {
    "app_name": "BitgetWeb3",
    "name": "BitgetWeb3",
    "image": "https://img.bitgetimg.com/image/third/1731638059795.png",
    "about_url": "​https://www.bitget.com",
    "universal_url": "https://t.me/BitgetOfficialBot?attach=wallet",
    "bridge": [
      {
        "type": "sse",
        "url": "https://ton-connect-bridge.bgwapi.io/bridge"
      }
    ],
    "platforms": ["ios", "android", "windows", "macos", "linux"]
  },
  {
    "app_name": "tobi",
    "name": "Tobi",
    "image": "https://app.tobiwallet.app/icons/logo-288.png",
    "about_url": "https://tobi.fun",
    "universal_url": "https://t.me/TobiCopilotBot?attach=wallet",
    "bridge": [
      {
        "type": "sse",
        "url": "https://ton-bridge.tobiwallet.app/bridge"
      }
    ],
    "platforms": [
      "ios",
      "android",
      "macos",
      "windows",
      "linux"
    ]
  },
  {
    "app_name": "xtonwallet",
    "name": "XTONWallet",
    "image": "https://xtonwallet.com/assets/img/icon-256-back.png",
    "about_url": "https://xtonwallet.com",
    "bridge": [
      {
        "type": "js",
        "key": "xtonwallet"
      }
    ],
    "platforms": ["chrome", "firefox"]
  },
  {
    "app_name": "tonwallet",
    "name": "TON Wallet",
    "image": "https://wallet.ton.org/assets/ui/qr-logo.png",
    "about_url": "https://chrome.google.com/webstore/detail/ton-wallet/nphplpgoakhhjchkkhmiggakijnkhfnd",
    "bridge": [
      {
        "type": "js",
        "key": "tonwallet"
      }
    ],
    "platforms": ["chrome"]
  },
  {
    "app_name": "bitgetWalletLite",
    "name": "Bitget Wallet Lite",
    "image": "https://raw.githubusercontent.com/bitgetwallet/download/refs/heads/main/logo/png/bitget_wallet_lite_logo_288.png",
    "about_url": "https://web3.bitget.com",
    "universal_url": "https://t.me/BitgetWallet_TGBot?attach=wallet",
    "bridge": [
      {
        "type": "sse",
        "url": "https://ton-connect-bridge.bgwapi.io/bridge"
      }
    ],
    "platforms": ["ios", "android", "macos", "windows", "linux"]
  },
  {
    "app_name": "tomoWallet",
    "name": "Tomo Wallet",
    "image": "https://pub.tomo.inc/logo.png",
    "about_url": "https://www.tomo.inc/",
    "universal_url": "https://t.me/tomowalletbot?attach=wallet",
    "bridge": [
      {
        "type": "sse",
        "url": "https://go-bridge.tomo.inc/bridge"
      }
    ],
    "platforms": ["ios", "android", "macos", "windows", "linux"]
  },
  {
<<<<<<< HEAD
    "app_name": "Gate.io wallet",
    "name": "Gate.io wallet",
    "image": "https://gimg2.gateimg.com/tgwallet/1730688473495507406-Gatewallet.png",
    "about_url": "https://www.gate.io",
    "universal_url": "https://t.me/gateio_wallet_bot?attach=wallet", 
    "bridge": [ 
       {
          "type": "sse",
          "url": "https://dapp.gateio.services/tonbridge_api/bridge/v1"
       }
    ],
    "platforms": ["ios", "android", "chrome", "windows", "macos"]
=======
    "app_name": "miraiapp-tg",
    "name": "Mirai Mini App",
    "image": "https://cdn.mirailabs.co/miraihub/miraiapp-tg-icon-288.png",
    "about_url": "https://mirai.app",
    "universal_url": "https://t.me/MiraiAppBot?attach=wallet",
    "bridge": [
      {
        "type": "sse",
        "url": "https://bridge.mirai.app"
     }
    ],
    "platforms": ["ios", "android", "macos", "windows", "linux"]
>>>>>>> 1516a969
  }
]<|MERGE_RESOLUTION|>--- conflicted
+++ resolved
@@ -353,7 +353,6 @@
     "platforms": ["ios", "android", "macos", "windows", "linux"]
   },
   {
-<<<<<<< HEAD
     "app_name": "Gate.io wallet",
     "name": "Gate.io wallet",
     "image": "https://gimg2.gateimg.com/tgwallet/1730688473495507406-Gatewallet.png",
@@ -366,7 +365,6 @@
        }
     ],
     "platforms": ["ios", "android", "chrome", "windows", "macos"]
-=======
     "app_name": "miraiapp-tg",
     "name": "Mirai Mini App",
     "image": "https://cdn.mirailabs.co/miraihub/miraiapp-tg-icon-288.png",
@@ -379,6 +377,5 @@
      }
     ],
     "platforms": ["ios", "android", "macos", "windows", "linux"]
->>>>>>> 1516a969
   }
 ]