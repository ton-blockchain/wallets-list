[
  {
    "app_name": "telegram-wallet",
    "name": "Wallet",
    "image": "https://wallet.tg/images/logo-288.png",
    "about_url": "https://wallet.tg/",
    "universal_url": "https://t.me/wallet?attach=wallet&mode=compact",
    "bridge": [
      {
        "type": "sse",
        "url": "https://bridge.ton.space/bridge"
      }
    ],
    "platforms": ["ios", "android", "macos", "windows", "linux"]
  },
  {
    "app_name": "tonkeeper",
    "name": "Tonkeeper",
    "image": "https://tonkeeper.com/assets/tonconnect-icon.png",
    "tondns": "tonkeeper.ton",
    "about_url": "https://tonkeeper.com",
    "universal_url": "https://app.tonkeeper.com/ton-connect",
    "deepLink": "tonkeeper-tc://",
    "bridge": [
      {
        "type": "sse",
        "url": "https://bridge.tonapi.io/bridge"
      },
      {
        "type": "js",
        "key": "tonkeeper"
      }
    ],
    "platforms": ["ios", "android", "chrome", "firefox", "macos"]
  },
  {
    "app_name": "mytonwallet",
    "name": "MyTonWallet",
    "image": "https://static.mytonwallet.io/icon-256.png",
    "about_url": "https://mytonwallet.io",
    "universal_url": "https://connect.mytonwallet.org",
    "bridge": [
      {
        "type": "js",
        "key": "mytonwallet"
      },
      {
        "type": "sse",
        "url": "https://tonconnectbridge.mytonwallet.org/bridge/"
      }
    ],
    "platforms": [
      "chrome",
      "windows",
      "macos",
      "linux",
      "ios",
      "android",
      "firefox"
    ]
  },
  {
    "app_name": "openmask",
    "name": "OpenMask",
    "image": "https://raw.githubusercontent.com/OpenProduct/openmask-extension/main/public/openmask-logo-288.png",
    "about_url": "https://www.openmask.app/",
    "bridge": [
      {
        "type": "js",
        "key": "openmask"
      }
    ],
    "platforms": ["chrome"]
  },
  {
    "app_name": "tonhub",
    "name": "Tonhub",
    "image": "https://tonhub.com/tonconnect_logo.png",
    "about_url": "https://tonhub.com",
    "universal_url": "https://tonhub.com/ton-connect",
    "bridge": [
      {
        "type": "js",
        "key": "tonhub"
      },
      {
        "type": "sse",
        "url": "https://connect.tonhubapi.com/tonconnect"
      }
    ],
    "platforms": ["ios", "android"]
  },
  {
    "app_name": "dewallet",
    "name": "DeWallet",
    "image": "https://raw.githubusercontent.com/delab-team/manifests-images/main/WalletAvatar.png",
    "about_url": "https://delabwallet.com",
    "universal_url": "https://t.me/dewallet?attach=wallet",
    "bridge": [
      {
        "type": "sse",
        "url": "https://sse-bridge.delab.team/bridge"
      }
    ],
    "platforms": ["ios", "android"]
  },
  {
    "app_name": "xtonwallet",
    "name": "XTONWallet",
    "image": "https://xtonwallet.com/assets/img/icon-256-back.png",
    "about_url": "https://xtonwallet.com",
    "bridge": [
      {
        "type": "js",
        "key": "xtonwallet"
      }
    ],
    "platforms": ["chrome", "firefox"]
  },
  {
    "app_name": "tonwallet",
    "name": "TON Wallet",
    "image": "https://wallet.ton.org/assets/ui/qr-logo.png",
    "about_url": "https://chrome.google.com/webstore/detail/ton-wallet/nphplpgoakhhjchkkhmiggakijnkhfnd",
    "bridge": [
      {
        "type": "js",
        "key": "tonwallet"
      }
    ],
    "platforms": ["chrome"]
  },
  {
    "app_name": "bitgetTonWallet",
    "name": "Bitget Wallet",
    "image": "https://raw.githubusercontent.com/bitkeepwallet/download/main/logo/png/bitget_wallet_logo_0_gas_fee.png",
    "about_url": "https://web3.bitget.com",
    "deepLink": "bitkeep://",
    "bridge": [
      {
        "type": "js",
        "key": "bitgetTonWallet"
      },
      {
        "type": "sse",
        "url": "https://bridge.tonapi.io/bridge"
      }
    ],
    "platforms": ["ios", "android", "chrome"],
    "universal_url": "https://bkcode.vip/ton-connect"
  },
  {
  "app_name": "safepalwallet",
  "name": "SafePal",
  "image": "https://s.pvcliping.com/web/public_image/SafePal_x288.png",
  "tondns":  "",
  "about_url": "https://www.safepal.com",
  "universal_url": "https://link.safepal.io/ton-connect",
  "deepLink": "safepal-tc://",
  "bridge": [
     {
        "type": "sse",
        "url": "https://ton-bridge.safepal.com/tonbridge/v1/bridge"
     },
     {
        "type": "js",
        "key": "safepalwallet"
     }
  ],
  "platforms": ["ios", "android", "chrome", "firefox"]
 },
<<<<<<< HEAD
 {
    "app_name": "binanceWeb3TonWallet",
    "name": "Binance Web3 Wallet",
    "image": "data:image/svg+xml;base64,PHN2ZyB3aWR0aD0iMzAiIGhlaWdodD0iMzAiIHZpZXdCb3g9IjAgMCAzMCAzMCIgZmlsbD0ibm9uZSIgeG1sbnM9Imh0dHA6Ly93d3cudzMub3JnLzIwMDAvc3ZnIj4KPHJlY3Qgd2lkdGg9IjMwIiBoZWlnaHQ9IjMwIiBmaWxsPSIjMEIwRTExIi8+CjxwYXRoIGQ9Ik01IDE1TDcuMjU4MDYgMTIuNzQxOUw5LjUxNjEzIDE1TDcuMjU4MDYgMTcuMjU4MUw1IDE1WiIgZmlsbD0iI0YwQjkwQiIvPgo8cGF0aCBkPSJNOC44NzA5NyAxMS4xMjlMMTUgNUwyMS4xMjkgMTEuMTI5TDE4Ljg3MSAxMy4zODcxTDE1IDkuNTE2MTNMMTEuMTI5IDEzLjM4NzFMOC44NzA5NyAxMS4xMjlaIiBmaWxsPSIjRjBCOTBCIi8+CjxwYXRoIGQ9Ik0xMi43NDE5IDE1TDE1IDEyLjc0MTlMMTcuMjU4MSAxNUwxNSAxNy4yNTgxTDEyLjc0MTkgMTVaIiBmaWxsPSIjRjBCOTBCIi8+CjxwYXRoIGQ9Ik0xMS4xMjkgMTYuNjEyOUw4Ljg3MDk3IDE4Ljg3MUwxNSAyNUwyMS4xMjkgMTguODcxTDE4Ljg3MSAxNi42MTI5TDE1IDIwLjQ4MzlMMTEuMTI5IDE2LjYxMjlaIiBmaWxsPSIjRjBCOTBCIi8+CjxwYXRoIGQ9Ik0yMC40ODM5IDE1TDIyLjc0MTkgMTIuNzQxOUwyNSAxNUwyMi43NDE5IDE3LjI1ODFMMjAuNDgzOSAxNVoiIGZpbGw9IiNGMEI5MEIiLz4KPC9zdmc+Cg==",
    "about_url": "https://www.binance.com/en/web3wallet",
    "deepLink": "bnc://app.binance.com/cedefi/ton-connect",
    "bridge": [
      {
        "type": "js",
        "key": "binancew3w"
      },
      {
        "type": "sse",
        "url": "https://bridge.tonapi.io/bridge"
      }
    ],
    "platforms": ["chrome", "safari", "ios", "android"],
    "universal_url": "https://app.binance.com/cedefi/ton-connect"
 },
 {
=======
  {
>>>>>>> 84609972
    "app_name": "okxTonWallet",
    "name": "OKX Wallet",
    "image": "https://static.okx.com/cdn/assets/imgs/247/58E63FEA47A2B7D7.png",
    "about_url": "https://www.okx.com/web3",
    "universal_url": "https://www.okx.com/download?appendQuery=true&deeplink=okx://web3/wallet/tonconnect",
    "bridge": [
      {
        "type": "js",
        "key": "okxTonWallet"
      },
      {
        "type": "sse",
        "url": "https://www.okx.com/tonbridge/discover/rpc/bridge"
      }
    ],
    "platforms": ["chrome", "safari", "firefox", "ios", "android"]
  },
  {
  "app_name": "okxTonWalletTr",
  "name": "OKX TR Wallet",
  "image": "https://static.okx.com/cdn/assets/imgs/247/587A8296F0BB640F.png",
  "about_url": "https://tr.okx.com/web3",
  "universal_url": "https://tr.okx.com/download?appendQuery=true&deeplink=okxtr://web3/wallet/tonconnect",
  "bridge": [
      {
        "type": "js",
        "key": "okxTonWallet"
      },
      {
        "type": "sse",
        "url": "https://www.okx.com/tonbridge/discover/rpc/bridge"
      }
    ],
    "platforms": [
      "chrome",
      "safari",
      "firefox",
      "ios",
      "android"
    ]
  },
  {
    "app_name": "hot",
    "name": "HOT",
    "image": "https://storage.herewallet.app/logo.png",
    "about_url": "https://hot-labs.org/",
    "universal_url": "https://t.me/herewalletbot?attach=wallet",
    "bridge": [
      {
        "type": "sse",
        "url": "https://sse-bridge.hot-labs.org"
      },
      {
        "type": "js",
        "key": "hotWallet"
      }
    ],
    "platforms": ["ios", "android", "macos", "windows", "linux"]
  }
]<|MERGE_RESOLUTION|>--- conflicted
+++ resolved
@@ -169,7 +169,6 @@
   ],
   "platforms": ["ios", "android", "chrome", "firefox"]
  },
-<<<<<<< HEAD
  {
     "app_name": "binanceWeb3TonWallet",
     "name": "Binance Web3 Wallet",
@@ -190,9 +189,6 @@
     "universal_url": "https://app.binance.com/cedefi/ton-connect"
  },
  {
-=======
-  {
->>>>>>> 84609972
     "app_name": "okxTonWallet",
     "name": "OKX Wallet",
     "image": "https://static.okx.com/cdn/assets/imgs/247/58E63FEA47A2B7D7.png",
