--- conflicted
+++ resolved
@@ -135,28 +135,13 @@
   {
     "app_name": "bitgetTonWallet",
     "name": "Bitget Wallet",
-<<<<<<< HEAD
-    "image": "https://raw.githubusercontent.com/bitkeepwallet/download/main/logo/png/small-circle-logo180.png",
-    "about_url": "https://web3.bitget.com",
-    "bridge": [
-      {
-        "type": "js",
-        "key": "bitkeep"
-      },
-      {
-        "type": "sse",
-        "url": "https://bkcode.vip/ton-connect"
-      }
-    ],
-    "platforms": ["ios", "android", "chrome"]
-=======
     "image": "https://raw.githubusercontent.com/bitkeepwallet/download/main/logo/png/bitget%20wallet_logo_iOS.png",
     "about_url": "https://web3.bitget.com",
     "deepLink": "bitkeep://",
     "bridge": [
       {
         "type": "js",
-        "key": "bitgetTonWallet"
+        "key": "bitkeep"
       },
       {
         "type": "sse",
@@ -165,6 +150,5 @@
     ],
     "platforms": ["ios", "android", "chrome"],
     "universal_url": "https://bkcode.vip/ton-connect"
->>>>>>> b203b402
   }
 ]