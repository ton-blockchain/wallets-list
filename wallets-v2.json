--- conflicted
+++ resolved
@@ -212,7 +212,24 @@
     ]
   },
   {
-<<<<<<< HEAD
+    "app_name": "hot",
+    "name": "HOT",
+    "image": "https://raw.githubusercontent.com/hot-dao/media/main/logo.png",
+    "about_url": "https://hot-labs.org/",
+    "universal_url": "https://t.me/herewalletbot?attach=wallet",
+    "bridge": [
+      {
+        "type": "sse",
+        "url": "https://sse-bridge.hot-labs.org"
+      },
+      {
+        "type": "js",
+        "key": "hotWallet"
+      }
+    ],
+    "platforms": ["ios", "android", "macos", "windows", "linux"]
+  },
+  {
     "app_name": "cdcTonWallet",
     "name": "Crypto.com DeFi Wallet",
     "image": "https://apro-ncw-api-file.crypto.com/wallet/logo",
@@ -226,27 +243,9 @@
       },
       {
         "type": "sse",
-        "url": "https://bridge.tonapi.io/bridge"
+        "url": "https://wallet.crypto.com/tonbridge"
       }
     ],
     "platforms": ["ios", "android", "chrome"]
-=======
-    "app_name": "hot",
-    "name": "HOT",
-    "image": "https://raw.githubusercontent.com/hot-dao/media/main/logo.png",
-    "about_url": "https://hot-labs.org/",
-    "universal_url": "https://t.me/herewalletbot?attach=wallet",
-    "bridge": [
-      {
-        "type": "sse",
-        "url": "https://sse-bridge.hot-labs.org"
-      },
-      {
-        "type": "js",
-        "key": "hotWallet"
-      }
-    ],
-    "platforms": ["ios", "android", "macos", "windows", "linux"]
->>>>>>> f6e111bf
   }
 ]