--- conflicted
+++ resolved
@@ -542,25 +542,6 @@
     ]
   },
   {
-<<<<<<< HEAD
-    "app_name": "echoooTonWallet",
-    "name": "EchoooWallet",
-    "image": "https://cdn.echooo.xyz/front-end/fw/2025-01-20/f27b7b41-66b4-4b5d-b3d4-a3ac1d8b34ba.png",
-    "about_url": "https://www.echooo.xyz",
-    "universal_url": "https://www.echooo.xyz/ton-connect",
-    "deepLink": "echooo://",
-    "bridge": [
-      {
-        "type": "js",
-        "key": "echoooTonWallet"
-      },
-      {
-        "type": "sse",
-        "url": "https://ton-connect-bridge.echooo.link/bridge"
-      }
-    ],
-    "platforms": ["ios", "android", "macos", "windows", "linux"]
-=======
     "app_name": "tokenpocket",
     "name": "TokenPocket",
     "image": "https://hk.tpstatic.net/logo/tokenpocket.png",
@@ -646,6 +627,25 @@
         "extraCurrencySupported": false
       }
     ]
->>>>>>> d16befe7
+
+  },
+  {
+    "app_name": "echoooTonWallet",
+    "name": "EchoooWallet",
+    "image": "https://cdn.echooo.xyz/front-end/fw/2025-01-20/f27b7b41-66b4-4b5d-b3d4-a3ac1d8b34ba.png",
+    "about_url": "https://www.echooo.xyz",
+    "universal_url": "https://www.echooo.xyz/ton-connect",
+    "deepLink": "echooo://",
+    "bridge": [
+      {
+        "type": "js",
+        "key": "echoooTonWallet"
+      },
+      {
+        "type": "sse",
+        "url": "https://ton-connect-bridge.echooo.link/bridge"
+      }
+    ],
+    "platforms": ["ios", "android", "macos", "windows", "linux"]
   }
 ]