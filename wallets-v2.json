--- conflicted
+++ resolved
@@ -324,7 +324,34 @@
     "platforms": ["chrome"]
   },
   {
-<<<<<<< HEAD
+    "app_name": "bitgetWalletLite",
+    "name": "Bitget Wallet Lite",
+    "image": "https://raw.githubusercontent.com/bitgetwallet/download/refs/heads/main/logo/png/bitget_wallet_lite_logo_288.png",
+    "about_url": "https://web3.bitget.com",
+    "universal_url": "https://t.me/BitgetWallet_TGBot?attach=wallet",
+    "bridge": [
+      {
+        "type": "sse",
+        "url": "https://ton-connect-bridge.bgwapi.io/bridge"
+      }
+    ],
+    "platforms": ["ios", "android", "macos", "windows", "linux"]
+  },
+  {
+    "app_name": "tomoWallet",
+    "name": "Tomo Wallet",
+    "image": "https://pub.tomo.inc/logo.png",
+    "about_url": "https://www.tomo.inc/",
+    "universal_url": "https://t.me/tomowalletbot?attach=wallet",
+    "bridge": [
+      {
+        "type": "sse",
+        "url": "https://go-bridge.tomo.inc/bridge"
+      }
+    ],
+    "platforms": ["ios", "android", "macos", "windows", "linux"]
+  },
+  {
     "app_name": "miraiapp-tg",
     "name": "Mirai App",
     "image": "https://cdn.mirailabs.co/miraihub/miraiapp-tg-icon-288.png",
@@ -333,34 +360,8 @@
     "bridge": [
       {
         "type": "sse",
-        "url": "https://bridge.tonapi.io/bridge"
+        "url": "https://bridge.mirai.app"
      }
-=======
-    "app_name": "bitgetWalletLite",
-    "name": "Bitget Wallet Lite",
-    "image": "https://raw.githubusercontent.com/bitgetwallet/download/refs/heads/main/logo/png/bitget_wallet_lite_logo_288.png",
-    "about_url": "https://web3.bitget.com",
-    "universal_url": "https://t.me/BitgetWallet_TGBot?attach=wallet",
-    "bridge": [
-      {
-        "type": "sse",
-        "url": "https://ton-connect-bridge.bgwapi.io/bridge"
-      }
-    ],
-    "platforms": ["ios", "android", "macos", "windows", "linux"]
-  },
-  {
-    "app_name": "tomoWallet",
-    "name": "Tomo Wallet",
-    "image": "https://pub.tomo.inc/logo.png",
-    "about_url": "https://www.tomo.inc/",
-    "universal_url": "https://t.me/tomowalletbot?attach=wallet",
-    "bridge": [
-      {
-        "type": "sse",
-        "url": "https://go-bridge.tomo.inc/bridge"
-      }
->>>>>>> 0cebe4fb
     ],
     "platforms": ["ios", "android", "macos", "windows", "linux"]
   }
