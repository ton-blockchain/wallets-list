[
  {
    "app_name": "telegram-wallet",
    "name": "Wallet",
    "image": "https://wallet.tg/images/logo-288.png",
    "about_url": "https://wallet.tg/",
    "universal_url": "https://t.me/wallet?attach=wallet&mode=compact",
    "bridge": [
      {
        "type": "sse",
        "url": "https://bridge.ton.space/bridge"
      }
    ],
    "platforms": ["ios", "android", "macos", "windows", "linux"]
  },
  {
    "app_name": "tonkeeper",
    "name": "Tonkeeper",
    "image": "https://tonkeeper.com/assets/tonconnect-icon.png",
    "tondns": "tonkeeper.ton",
    "about_url": "https://tonkeeper.com",
    "universal_url": "https://app.tonkeeper.com/ton-connect",
    "deepLink": "tonkeeper-tc://",
    "bridge": [
      {
        "type": "sse",
        "url": "https://bridge.tonapi.io/bridge"
      },
      {
        "type": "js",
        "key": "tonkeeper"
      }
    ],
    "platforms": ["ios", "android", "chrome", "firefox", "macos"]
  },
  {
    "app_name": "mytonwallet",
    "name": "MyTonWallet",
    "image": "https://static.mytonwallet.io/icon-256.png",
    "about_url": "https://mytonwallet.io",
    "universal_url": "https://connect.mytonwallet.org",
    "bridge": [
      {
        "type": "js",
        "key": "mytonwallet"
      },
      {
        "type": "sse",
        "url": "https://tonconnectbridge.mytonwallet.org/bridge/"
      }
    ],
    "platforms": [
      "chrome",
      "windows",
      "macos",
      "linux",
      "ios",
      "android",
      "firefox"
    ]
  },
  {
    "app_name": "openmask",
    "name": "OpenMask",
    "image": "https://raw.githubusercontent.com/OpenProduct/openmask-extension/main/public/openmask-logo-288.png",
    "about_url": "https://www.openmask.app/",
    "bridge": [
      {
        "type": "js",
        "key": "openmask"
      }
    ],
    "platforms": ["chrome"]
  },
  {
    "app_name": "tonhub",
    "name": "Tonhub",
    "image": "https://tonhub.com/tonconnect_logo.png",
    "about_url": "https://tonhub.com",
    "universal_url": "https://tonhub.com/ton-connect",
    "bridge": [
      {
        "type": "js",
        "key": "tonhub"
      },
      {
        "type": "sse",
        "url": "https://connect.tonhubapi.com/tonconnect"
      }
    ],
    "platforms": ["ios", "android"]
  },
  {
    "app_name": "dewallet",
    "name": "DeWallet",
    "image": "https://raw.githubusercontent.com/delab-team/manifests-images/main/WalletAvatar.png",
    "about_url": "https://delabwallet.com",
    "universal_url": "https://t.me/dewallet?attach=wallet",
    "bridge": [
      {
        "type": "sse",
        "url": "https://bridge.dewallet.pro/bridge"
      }
    ],
    "platforms": ["ios", "android", "macos", "windows", "linux"]
  },
  {
    "app_name": "xtonwallet",
    "name": "XTONWallet",
    "image": "https://xtonwallet.com/assets/img/icon-256-back.png",
    "about_url": "https://xtonwallet.com",
    "bridge": [
      {
        "type": "js",
        "key": "xtonwallet"
      }
    ],
    "platforms": ["chrome", "firefox"]
  },
  {
    "app_name": "tonwallet",
    "name": "TON Wallet",
    "image": "https://wallet.ton.org/assets/ui/qr-logo.png",
    "about_url": "https://chrome.google.com/webstore/detail/ton-wallet/nphplpgoakhhjchkkhmiggakijnkhfnd",
    "bridge": [
      {
        "type": "js",
        "key": "tonwallet"
      }
    ],
    "platforms": ["chrome"]
  },
  {
    "app_name": "bitgetTonWallet",
    "name": "Bitget Wallet",
    "image": "https://raw.githubusercontent.com/bitkeepwallet/download/main/logo/png/bitget_wallet_logo_0_gas_fee.png",
    "about_url": "https://web3.bitget.com",
    "deepLink": "bitkeep://",
    "bridge": [
      {
        "type": "js",
        "key": "bitgetTonWallet"
      },
      {
        "type": "sse",
        "url": "https://ton-connect-bridge.bgwapi.io/bridge"
      }
    ],
    "platforms": ["ios", "android", "chrome"],
    "universal_url": "https://bkcode.vip/ton-connect"
  },
  {
  "app_name": "safepalwallet",
  "name": "SafePal",
  "image": "https://s.pvcliping.com/web/public_image/SafePal_x288.png",
  "tondns":  "",
  "about_url": "https://www.safepal.com",
  "universal_url": "https://link.safepal.io/ton-connect",
  "deepLink": "safepal-tc://",
  "bridge": [
     {
        "type": "sse",
        "url": "https://ton-bridge.safepal.com/tonbridge/v1/bridge"
     },
     {
        "type": "js",
        "key": "safepalwallet"
     }
  ],
  "platforms": ["ios", "android", "chrome", "firefox"]
 },
  {
    "app_name": "okxTonWallet",
    "name": "OKX Wallet",
    "image": "https://static.okx.com/cdn/assets/imgs/247/58E63FEA47A2B7D7.png",
    "about_url": "https://www.okx.com/web3",
    "universal_url": "https://www.okx.com/download?appendQuery=true&deeplink=okx://web3/wallet/tonconnect",
    "bridge": [
      {
        "type": "js",
        "key": "okxTonWallet"
      },
      {
        "type": "sse",
        "url": "https://www.okx.com/tonbridge/discover/rpc/bridge"
      }
    ],
    "platforms": ["chrome", "safari", "firefox", "ios", "android"]
  },
  {
  "app_name": "okxTonWalletTr",
  "name": "OKX TR Wallet",
  "image": "https://static.okx.com/cdn/assets/imgs/247/587A8296F0BB640F.png",
  "about_url": "https://tr.okx.com/web3",
  "universal_url": "https://tr.okx.com/download?appendQuery=true&deeplink=okxtr://web3/wallet/tonconnect",
  "bridge": [
      {
        "type": "js",
        "key": "okxTonWallet"
      },
      {
        "type": "sse",
        "url": "https://www.okx.com/tonbridge/discover/rpc/bridge"
      }
    ],
    "platforms": [
      "chrome",
      "safari",
      "firefox",
      "ios",
      "android"
    ]
  },
  {
    "app_name": "hot",
    "name": "HOT",
    "image": "https://raw.githubusercontent.com/hot-dao/media/main/logo.png",
    "about_url": "https://hot-labs.org/",
    "universal_url": "https://t.me/herewalletbot?attach=wallet",
    "bridge": [
      {
        "type": "sse",
        "url": "https://sse-bridge.hot-labs.org"
      },
      {
        "type": "js",
        "key": "hotWallet"
      }
    ],
    "platforms": ["ios", "android", "macos", "windows", "linux"]
  },
  {
    "app_name": "bybitTonWallet",
    "name": "Bybit Wallet",
    "image": "https://s1.bycsi.com/bybit/deadpool/image-ac5bf003d25c4ae0bd21f3725694a850.png",
    "about_url": "https://www.bybit.com/web3",
    "universal_url": "https://app.bybit.com/ton-connect",
    "deepLink": "bybitapp://",
    "bridge": [
      {
        "type": "js",
        "key": "bybitTonWallet"
      },
      {
        "type": "sse",
        "url": "https://api-node.bybit.com/spot/api/web3/bridge/ton/bridge"
      }
    ],
    "platforms": ["ios", "android", "chrome"]
  },
  {
<<<<<<< HEAD
    "app_name": "ONTO",
    "name": "ONTO",
    "image": "https://app.ont.io/ontoMsgPic/onto.png",
    "tondns": "onto.app",
    "about_url": "https://onto.app",
    "universal_url": "https://onto.app/ton-connect",
    "bridge": [
    {
        "type": "js",
        "key": "onto"
    }
    ],
    "platforms": ["ios", "android"]
=======
    "app_name": "GateWallet",
    "name": "GateWallet",
    "image": "https://img.gatedataimg.com/prd-ordinal-imgs/036f07bb8730716e/gateio-0925.png",
    "about_url": "https://www.gate.io/",
    "bridge": [
      {
        "type": "js",
        "key": "gatetonwallet"
      },
      {
        "type": "sse",
        "url": "https://dapp.gateio.services/tonbridge_api/bridge/v1"
      }
    ],
    "platforms": ["ios", "android"],
    "universal_url": "https://gateio.onelink.me/DmA6/web3"
  },
  {
    "app_name": "binanceWeb3TonWallet",
    "name": "Binance Web3 Wallet",
    "image": "https://public.bnbstatic.com/static/binance-w3w/ton-provider/binancew3w.png",
    "about_url": "https://www.binance.com/en/web3wallet",
    "deepLink": "bnc://app.binance.com/cedefi/ton-connect",
    "bridge": [
      {
        "type": "js",
        "key": "binancew3w"
      },
      {
        "type": "sse",
        "url": "https://wallet.binance.com/tonbridge/bridge"
      }
    ],
    "platforms":  ["ios", "android", "macos", "windows", "linux"],
    "universal_url": "https://app.binance.com/cedefi/ton-connect"
>>>>>>> efc25791
  }
]<|MERGE_RESOLUTION|>--- conflicted
+++ resolved
@@ -249,13 +249,49 @@
     "platforms": ["ios", "android", "chrome"]
   },
   {
-<<<<<<< HEAD
+    "app_name": "GateWallet",
+    "name": "GateWallet",
+    "image": "https://img.gatedataimg.com/prd-ordinal-imgs/036f07bb8730716e/gateio-0925.png",
+    "about_url": "https://www.gate.io/",
+    "bridge": [
+      {
+        "type": "js",
+        "key": "gatetonwallet"
+      },
+      {
+        "type": "sse",
+        "url": "https://dapp.gateio.services/tonbridge_api/bridge/v1"
+      }
+    ],
+    "platforms": ["ios", "android"],
+    "universal_url": "https://gateio.onelink.me/DmA6/web3"
+  },
+  {
+    "app_name": "binanceWeb3TonWallet",
+    "name": "Binance Web3 Wallet",
+    "image": "https://public.bnbstatic.com/static/binance-w3w/ton-provider/binancew3w.png",
+    "about_url": "https://www.binance.com/en/web3wallet",
+    "deepLink": "bnc://app.binance.com/cedefi/ton-connect",
+    "bridge": [
+      {
+        "type": "js",
+        "key": "binancew3w"
+      },
+      {
+        "type": "sse",
+        "url": "https://wallet.binance.com/tonbridge/bridge"
+      }
+    ],
+    "platforms":  ["ios", "android", "macos", "windows", "linux"],
+    "universal_url": "https://app.binance.com/cedefi/ton-connect"
+  },
+  {
     "app_name": "ONTO",
     "name": "ONTO",
     "image": "https://app.ont.io/ontoMsgPic/onto.png",
     "tondns": "onto.app",
     "about_url": "https://onto.app",
-    "universal_url": "https://onto.app/ton-connect",
+    "universal_url": "https://link.onto.app/ton-connect",
     "bridge": [
     {
         "type": "js",
@@ -263,42 +299,5 @@
     }
     ],
     "platforms": ["ios", "android"]
-=======
-    "app_name": "GateWallet",
-    "name": "GateWallet",
-    "image": "https://img.gatedataimg.com/prd-ordinal-imgs/036f07bb8730716e/gateio-0925.png",
-    "about_url": "https://www.gate.io/",
-    "bridge": [
-      {
-        "type": "js",
-        "key": "gatetonwallet"
-      },
-      {
-        "type": "sse",
-        "url": "https://dapp.gateio.services/tonbridge_api/bridge/v1"
-      }
-    ],
-    "platforms": ["ios", "android"],
-    "universal_url": "https://gateio.onelink.me/DmA6/web3"
-  },
-  {
-    "app_name": "binanceWeb3TonWallet",
-    "name": "Binance Web3 Wallet",
-    "image": "https://public.bnbstatic.com/static/binance-w3w/ton-provider/binancew3w.png",
-    "about_url": "https://www.binance.com/en/web3wallet",
-    "deepLink": "bnc://app.binance.com/cedefi/ton-connect",
-    "bridge": [
-      {
-        "type": "js",
-        "key": "binancew3w"
-      },
-      {
-        "type": "sse",
-        "url": "https://wallet.binance.com/tonbridge/bridge"
-      }
-    ],
-    "platforms":  ["ios", "android", "macos", "windows", "linux"],
-    "universal_url": "https://app.binance.com/cedefi/ton-connect"
->>>>>>> efc25791
   }
 ]