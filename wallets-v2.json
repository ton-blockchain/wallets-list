[
  {
    "app_name": "telegram-wallet",
    "name": "Wallet",
    "image": "https://wallet.tg/images/logo-288.png",
    "about_url": "https://wallet.tg/",
    "universal_url": "https://t.me/wallet?attach=wallet",
    "bridge": [
      {
        "type": "sse",
        "url": "https://walletbot.me/tonconnect-bridge/bridge"
      }
    ],
    "platforms": ["ios", "android", "macos", "windows", "linux"]
  },
  {
    "app_name": "tonkeeper",
    "name": "Tonkeeper",
    "image": "https://tonkeeper.com/assets/tonconnect-icon.png",
    "tondns": "tonkeeper.ton",
    "about_url": "https://tonkeeper.com",
    "universal_url": "https://app.tonkeeper.com/ton-connect",
    "deepLink": "tonkeeper-tc://",
    "bridge": [
      {
        "type": "sse",
        "url": "https://bridge.tonapi.io/bridge"
      },
      {
        "type": "js",
        "key": "tonkeeper"
      }
    ],
    "platforms": ["ios", "android", "chrome", "firefox", "macos"]
  },
  {
    "app_name": "mytonwallet",
    "name": "MyTonWallet",
    "image": "https://static.mytonwallet.io/icon-256.png",
    "about_url": "https://mytonwallet.io",
    "universal_url": "https://connect.mytonwallet.org",
    "bridge": [
      {
        "type": "js",
        "key": "mytonwallet"
      },
      {
        "type": "sse",
        "url": "https://tonconnectbridge.mytonwallet.org/bridge/"
      }
    ],
    "platforms": [
      "chrome",
      "windows",
      "macos",
      "linux",
      "ios",
      "android",
      "firefox"
    ]
  },
  {
    "app_name": "tonhub",
    "name": "Tonhub",
    "image": "https://tonhub.com/tonconnect_logo.png",
    "about_url": "https://tonhub.com",
    "universal_url": "https://tonhub.com/ton-connect",
    "bridge": [
      {
        "type": "js",
        "key": "tonhub"
      },
      {
        "type": "sse",
        "url": "https://connect.tonhubapi.com/tonconnect"
      }
    ],
    "platforms": ["ios", "android"]
  },
  {
    "app_name": "bitgetTonWallet",
    "name": "Bitget Wallet",
    "image": "https://raw.githubusercontent.com/bitgetwallet/download/refs/heads/main/logo/png/bitget_wallet_logo_288_mini.png",
    "about_url": "https://web3.bitget.com",
    "deepLink": "bitkeep://",
    "bridge": [
      {
        "type": "js",
        "key": "bitgetTonWallet"
      },
      {
        "type": "sse",
        "url": "https://ton-connect-bridge.bgwapi.io/bridge"
      }
    ],
    "platforms": ["ios", "android", "chrome"],
    "universal_url": "https://bkcode.vip/ton-connect"
  },
  {
    "app_name": "okxMiniWallet",
    "name": "OKX Mini Wallet",
    "image": "https://static.okx.com/cdn/assets/imgs/2411/8BE1A4A434D8F58A.png",
    "about_url": "https://www.okx.com/web3",
    "universal_url": "https://t.me/OKX_WALLET_BOT?attach=wallet",
    "bridge": [
      {
        "type": "sse",
        "url": "https://www.okx.com/tonbridge/discover/rpc/bridge"
      }
    ],
    "platforms": ["ios", "android", "macos", "windows", "linux"]
  },
  {
    "app_name": "binanceWeb3TonWallet",
    "name": "Binance Wallet",
    "image": "https://public.bnbstatic.com/static/binance-w3w/ton-provider/binancew3w.png",
    "about_url": "https://www.binance.com/en/web3wallet",
    "deepLink": "bnc://app.binance.com/cedefi/ton-connect",
    "bridge": [
      {
        "type": "js",
        "key": "binancew3w"
      },
      {
        "type": "sse",
        "url": "https://wallet.binance.com/tonbridge/bridge"
      }
    ],
    "platforms":  ["ios", "android", "macos", "windows", "linux"],
    "universal_url": "https://app.binance.com/cedefi/ton-connect"
  },
  {
    "app_name": "fintopio-tg",
    "name": "Fintopio",
    "image": "https://fintopio.com/tonconnect-icon.png",
    "about_url": "https://fintopio.com",
    "universal_url": "https://t.me/fintopio?attach=wallet",
    "bridge": [
      {
        "type": "sse",
        "url": "https://wallet-bridge.fintopio.com/bridge"
      }
    ],
    "platforms": ["ios", "android", "macos", "windows", "linux"]
  },
  {
    "app_name": "okxTonWallet",
    "name": "OKX Wallet",
    "image": "https://static.okx.com/cdn/assets/imgs/247/58E63FEA47A2B7D7.png",
    "about_url": "https://www.okx.com/web3",
    "universal_url": "https://www.okx.com/download?appendQuery=true&deeplink=okx://web3/wallet/tonconnect",
    "bridge": [
      {
        "type": "js",
        "key": "okxTonWallet"
      },
      {
        "type": "sse",
        "url": "https://www.okx.com/tonbridge/discover/rpc/bridge"
      }
    ],
    "platforms": ["chrome", "safari", "firefox", "ios", "android"]
  },
  {
    "app_name": "hot",
    "name": "HOT",
    "image": "https://raw.githubusercontent.com/hot-dao/media/main/logo.png",
    "about_url": "https://hot-labs.org/",
    "universal_url": "https://t.me/herewalletbot?attach=wallet",
    "bridge": [
      {
        "type": "sse",
        "url": "https://sse-bridge.hot-labs.org"
      },
      {
        "type": "js",
        "key": "hotWallet"
      }
    ],
    "platforms": ["ios", "android", "macos", "windows", "linux"]
  },
  {
    "app_name": "bybitTonWallet",
    "name": "Bybit Wallet",
    "image": "https://raw.githubusercontent.com/bybit-web3/bybit-web3.github.io/main/docs/images/bybit-logo.png",
    "about_url": "https://www.bybit.com/web3",
    "universal_url": "https://app.bybit.com/ton-connect",
    "deepLink": "bybitapp://",
    "bridge": [
      {
        "type": "js",
        "key": "bybitTonWallet"
      },
      {
        "type": "sse",
        "url": "https://api-node.bybit.com/spot/api/web3/bridge/ton/bridge"
      }
    ],
    "platforms": ["ios", "android", "chrome"]
  },
  {
    "app_name": "dewallet",
    "name": "DeWallet",
    "image": "https://raw.githubusercontent.com/delab-team/manifests-images/main/WalletAvatar.png",
    "about_url": "https://delabwallet.com",
    "universal_url": "https://t.me/dewallet?attach=wallet",
    "bridge": [
      {
        "type": "sse",
        "url": "https://bridge.dewallet.pro/bridge"
      }
    ],
    "platforms": ["ios", "android", "macos", "windows", "linux"]
  },
  {
    "app_name": "safepalwallet",
    "name": "SafePal",
    "image": "https://s.pvcliping.com/web/public_image/SafePal_x288.png",
    "tondns":  "",
    "about_url": "https://www.safepal.com",
    "universal_url": "https://link.safepal.io/ton-connect",
    "deepLink": "safepal-tc://",
    "bridge": [
      {
          "type": "sse",
          "url": "https://ton-bridge.safepal.com/tonbridge/v1/bridge"
      },
      {
          "type": "js",
          "key": "safepalwallet"
      }
    ],
    "platforms": ["ios", "android", "chrome", "firefox"]
  },
  {
    "app_name": "GateWallet",
    "name": "GateWallet",
    "image": "https://img.gatedataimg.com/prd-ordinal-imgs/036f07bb8730716e/gateio-0925.png",
    "about_url": "https://www.gate.io/",
    "bridge": [
      {
        "type": "js",
        "key": "gatetonwallet"
      },
      {
        "type": "sse",
        "url": "https://dapp.gateio.services/tonbridge_api/bridge/v1"
      }
    ],
    "platforms": ["ios", "android"],
    "universal_url": "https://gateio.go.link/gateio/web3?adj_t=1ff8khdw_1fu4ccc7"
  },
  {
    "app_name": "openmask",
    "name": "OpenMask",
    "image": "https://raw.githubusercontent.com/OpenProduct/openmask-extension/main/public/openmask-logo-288.png",
    "about_url": "https://www.openmask.app/",
    "bridge": [
      {
        "type": "js",
        "key": "openmask"
      }
    ],
    "platforms": ["chrome"]
  },
  {
    "app_name": "BitgetWeb3",
    "name": "BitgetWeb3",
    "image": "https://img.bitgetimg.com/image/third/1731638059795.png",
    "about_url": "​https://www.bitget.com",
    "universal_url": "https://t.me/BitgetOfficialBot?attach=wallet",
    "bridge": [
      {
        "type": "sse",
        "url": "https://ton-connect-bridge.bgwapi.io/bridge"
      }
    ],
    "platforms": ["ios", "android", "windows", "macos", "linux"]
  },
  {
    "app_name": "tobi",
    "name": "Tobi",
    "image": "https://app.tobiwallet.app/icons/logo-288.png",
    "about_url": "https://tobi.fun",
    "universal_url": "https://t.me/TobiCopilotBot?attach=wallet",
    "bridge": [
      {
        "type": "sse",
        "url": "https://ton-bridge.tobiwallet.app/bridge"
      }
    ],
    "platforms": [
      "ios",
      "android",
      "macos",
      "windows",
      "linux"
    ]
  },
  {
    "app_name": "xtonwallet",
    "name": "XTONWallet",
    "image": "https://xtonwallet.com/assets/img/icon-256-back.png",
    "about_url": "https://xtonwallet.com",
    "bridge": [
      {
        "type": "js",
        "key": "xtonwallet"
      }
    ],
    "platforms": ["chrome", "firefox"]
  },
  {
    "app_name": "tonwallet",
    "name": "TON Wallet",
    "image": "https://wallet.ton.org/assets/ui/qr-logo.png",
    "about_url": "https://chrome.google.com/webstore/detail/ton-wallet/nphplpgoakhhjchkkhmiggakijnkhfnd",
    "bridge": [
      {
        "type": "js",
        "key": "tonwallet"
      }
    ],
    "platforms": ["chrome"]
  },
  {
    "app_name": "bitgetWalletLite",
    "name": "Bitget Wallet Lite",
    "image": "https://raw.githubusercontent.com/bitgetwallet/download/refs/heads/main/logo/png/bitget_wallet_lite_logo_288.png",
    "about_url": "https://web3.bitget.com",
    "universal_url": "https://t.me/BitgetWallet_TGBot?attach=wallet",
    "bridge": [
      {
        "type": "sse",
        "url": "https://ton-connect-bridge.bgwapi.io/bridge"
      }
    ],
    "platforms": ["ios", "android", "macos", "windows", "linux"]
  },
  {
<<<<<<< HEAD
    "app_name": "Gate.io wallet",
    "name": "Gate.io wallet",
    "image": "https://gimg2.gateimg.com/tgwallet/1730688473495507406-Gatewallet.png",
    "about_url": "https://www.gate.io",
    "universal_url": "https://t.me/gateio_wallet_bot?attach=wallet", 
    "bridge": [ 
       {
          "type": "sse",
          "url": "https://dapp.gateio.services/tonbridge_api/bridge/v1"
       }
    ],
    "platforms": ["ios", "android", "chrome", "windows", "macos"]
    }
=======
    "app_name": "tomoWallet",
    "name": "Tomo Wallet",
    "image": "https://pub.tomo.inc/logo.png",
    "about_url": "https://www.tomo.inc/",
    "universal_url": "https://t.me/tomowalletbot?attach=wallet",
    "bridge": [
      {
        "type": "sse",
        "url": "https://go-bridge.tomo.inc/bridge"
      }
    ],
    "platforms": ["ios", "android", "macos", "windows", "linux"]
  }
>>>>>>> 0cebe4fb
]<|MERGE_RESOLUTION|>--- conflicted
+++ resolved
@@ -338,7 +338,6 @@
     "platforms": ["ios", "android", "macos", "windows", "linux"]
   },
   {
-<<<<<<< HEAD
     "app_name": "Gate.io wallet",
     "name": "Gate.io wallet",
     "image": "https://gimg2.gateimg.com/tgwallet/1730688473495507406-Gatewallet.png",
@@ -351,8 +350,8 @@
        }
     ],
     "platforms": ["ios", "android", "chrome", "windows", "macos"]
-    }
-=======
+    },
+  {
     "app_name": "tomoWallet",
     "name": "Tomo Wallet",
     "image": "https://pub.tomo.inc/logo.png",
@@ -366,5 +365,4 @@
     ],
     "platforms": ["ios", "android", "macos", "windows", "linux"]
   }
->>>>>>> 0cebe4fb
 ]