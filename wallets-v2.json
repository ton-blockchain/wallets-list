[
  {
    "app_name": "telegram-wallet",
    "name": "Wallet",
    "image": "https://wallet.tg/images/logo-288.png",
    "about_url": "https://wallet.tg/",
    "universal_url": "https://t.me/wallet?attach=wallet&mode=compact",
    "bridge": [
      {
        "type": "sse",
        "url": "https://bridge.ton.space/bridge"
      }
    ],
    "platforms": ["ios", "android", "macos", "windows", "linux"]
  },
  {
    "app_name": "tonkeeper",
    "name": "Tonkeeper",
    "image": "https://tonkeeper.com/assets/tonconnect-icon.png",
    "tondns": "tonkeeper.ton",
    "about_url": "https://tonkeeper.com",
    "universal_url": "https://app.tonkeeper.com/ton-connect",
    "deepLink": "tonkeeper-tc://",
    "bridge": [
      {
        "type": "sse",
        "url": "https://bridge.tonapi.io/bridge"
      },
      {
        "type": "js",
        "key": "tonkeeper"
      }
    ],
    "platforms": ["ios", "android", "chrome", "firefox", "macos"]
  },
  {
    "app_name": "mytonwallet",
    "name": "MyTonWallet",
    "image": "https://static.mytonwallet.io/icon-256.png",
    "about_url": "https://mytonwallet.io",
    "universal_url": "https://connect.mytonwallet.org",
    "bridge": [
      {
        "type": "js",
        "key": "mytonwallet"
      },
      {
        "type": "sse",
        "url": "https://tonconnectbridge.mytonwallet.org/bridge/"
      }
    ],
    "platforms": [
      "chrome",
      "windows",
      "macos",
      "linux",
      "ios",
      "android",
      "firefox"
    ]
  },
  {
    "app_name": "bitgetTonWallet",
    "name": "Bitget Wallet",
    "image": "https://raw.githubusercontent.com/bitkeepwallet/download/main/logo/png/bitget_wallet_logo_0_gas_fee.png",
    "about_url": "https://web3.bitget.com",
    "deepLink": "bitkeep://",
    "bridge": [
      {
        "type": "js",
        "key": "bitgetTonWallet"
      },
      {
        "type": "sse",
        "url": "https://ton-connect-bridge.bgwapi.io/bridge"
      }
    ],
    "platforms": ["ios", "android", "chrome"],
    "universal_url": "https://bkcode.vip/ton-connect"
  },
  {
    "app_name": "binanceWeb3TonWallet",
    "name": "Binance Web3 Wallet",
    "image": "https://public.bnbstatic.com/static/binance-w3w/ton-provider/binancew3w.png",
    "about_url": "https://www.binance.com/en/web3wallet",
    "deepLink": "bnc://app.binance.com/cedefi/ton-connect",
    "bridge": [
      {
        "type": "js",
        "key": "binancew3w"
      },
      {
        "type": "sse",
        "url": "https://wallet.binance.com/tonbridge/bridge"
      }
    ],
    "platforms":  ["ios", "android", "macos", "windows", "linux"],
    "universal_url": "https://app.binance.com/cedefi/ton-connect"
  },
  {
    "app_name": "fintopio-tg",
    "name": "Fintopio",
    "image": "https://fintopio.com/tonconnect-icon.png",
    "about_url": "https://fintopio.com",
    "universal_url": "https://t.me/fintopio?attach=wallet",
    "bridge": [
      {
        "type": "sse",
        "url": "https://wallet-bridge.fintopio.com/bridge"
      }
    ],
    "platforms": ["ios", "android", "macos", "windows", "linux"]
  },
  {
    "app_name": "dewallet",
    "name": "DeWallet",
    "image": "https://raw.githubusercontent.com/delab-team/manifests-images/main/WalletAvatar.png",
    "about_url": "https://delabwallet.com",
    "universal_url": "https://t.me/dewallet?attach=wallet",
    "bridge": [
      {
        "type": "sse",
        "url": "https://bridge.dewallet.pro/bridge"
      }
    ],
    "platforms": ["ios", "android", "macos", "windows", "linux"]
  },
  {
    "app_name": "safepalwallet",
    "name": "SafePal",
    "image": "https://s.pvcliping.com/web/public_image/SafePal_x288.png",
    "tondns":  "",
    "about_url": "https://www.safepal.com",
    "universal_url": "https://link.safepal.io/ton-connect",
    "deepLink": "safepal-tc://",
    "bridge": [
      {
        "type": "sse",
        "url": "https://ton-bridge.safepal.com/tonbridge/v1/bridge"
      },
      {
        "type": "js",
        "key": "safepalwallet"
      }
    ],
    "platforms": ["ios", "android", "chrome", "firefox"]
  },
  {
    "app_name": "openmask",
    "name": "OpenMask",
    "image": "https://raw.githubusercontent.com/OpenProduct/openmask-extension/main/public/openmask-logo-288.png",
    "about_url": "https://www.openmask.app/",
    "bridge": [
      {
        "type": "js",
        "key": "openmask"
      }
    ],
    "platforms": ["chrome"]
  },
  {
    "app_name": "tonhub",
    "name": "Tonhub",
    "image": "https://tonhub.com/tonconnect_logo.png",
    "about_url": "https://tonhub.com",
    "universal_url": "https://tonhub.com/ton-connect",
    "bridge": [
      {
        "type": "js",
        "key": "tonhub"
      },
      {
        "type": "sse",
        "url": "https://connect.tonhubapi.com/tonconnect"
      }
    ],
    "platforms": ["ios", "android"]
  },
  {
    "app_name": "xtonwallet",
    "name": "XTONWallet",
    "image": "https://xtonwallet.com/assets/img/icon-256-back.png",
    "about_url": "https://xtonwallet.com",
    "bridge": [
      {
        "type": "js",
        "key": "xtonwallet"
      }
    ],
    "platforms": ["chrome", "firefox"]
  },
  {
    "app_name": "okxTonWallet",
    "name": "OKX Wallet",
    "image": "https://static.okx.com/cdn/assets/imgs/247/58E63FEA47A2B7D7.png",
    "about_url": "https://www.okx.com/web3",
    "universal_url": "https://www.okx.com/download?appendQuery=true&deeplink=okx://web3/wallet/tonconnect",
    "bridge": [
      {
        "type": "js",
        "key": "okxTonWallet"
      },
      {
        "type": "sse",
        "url": "https://www.okx.com/tonbridge/discover/rpc/bridge"
      }
    ],
    "platforms": ["chrome", "safari", "firefox", "ios", "android"]
  },
  {
    "app_name": "okxMiniWallet",
    "name": "OKX Mini Wallet",
    "image": "https://static.okx.com/cdn/assets/imgs/2411/8BE1A4A434D8F58A.png",
    "about_url": "https://www.okx.com/web3",
    "universal_url": "https://t.me/OKX_WALLET_BOT?attach=wallet",
    "bridge": [
      {
        "type": "sse",
        "url": "https://www.okx.com/tonbridge/discover/rpc/bridge"
      }
    ],
    "platforms": ["ios", "android", "macos", "windows", "linux"]
  },
  {
    "app_name": "hot",
    "name": "HOT",
    "image": "https://raw.githubusercontent.com/hot-dao/media/main/logo.png",
    "about_url": "https://hot-labs.org/",
    "universal_url": "https://t.me/herewalletbot?attach=wallet",
    "bridge": [
      {
        "type": "sse",
        "url": "https://sse-bridge.hot-labs.org"
      },
      {
        "type": "js",
        "key": "hotWallet"
      }
    ],
    "platforms": ["ios", "android", "macos", "windows", "linux"]
  },
  {
    "app_name": "bybitTonWallet",
    "name": "Bybit Wallet",
    "image": "https://raw.githubusercontent.com/bybit-web3/bybit-web3.github.io/main/docs/images/bybit-logo.png",
    "about_url": "https://www.bybit.com/web3",
    "universal_url": "https://app.bybit.com/ton-connect",
    "deepLink": "bybitapp://",
    "bridge": [
      {
        "type": "js",
        "key": "bybitTonWallet"
      },
      {
        "type": "sse",
        "url": "https://api-node.bybit.com/spot/api/web3/bridge/ton/bridge"
      }
    ],
    "platforms": ["ios", "android", "chrome"]
  },
  {
    "app_name": "GateWallet",
    "name": "GateWallet",
    "image": "https://img.gatedataimg.com/prd-ordinal-imgs/036f07bb8730716e/gateio-0925.png",
    "about_url": "https://www.gate.io/",
    "bridge": [
      {
        "type": "js",
        "key": "gatetonwallet"
      },
      {
        "type": "sse",
        "url": "https://dapp.gateio.services/tonbridge_api/bridge/v1"
      }
    ],
    "platforms": ["ios", "android"],
    "universal_url": "https://gateio.go.link/gateio/web3?adj_t=1ff8khdw_1fu4ccc7"
  },
  {
    "app_name": "tonwallet",
    "name": "TON Wallet",
    "image": "https://wallet.ton.org/assets/ui/qr-logo.png",
    "about_url": "https://chrome.google.com/webstore/detail/ton-wallet/nphplpgoakhhjchkkhmiggakijnkhfnd",
    "bridge": [
      {
        "type": "js",
        "key": "tonwallet"
      }
    ],
    "platforms": ["chrome"]
  },
  {
<<<<<<< HEAD
    "app_name": "tonflow",
    "name": "TONFLOW",
    "image": "https://tonflow.app/assets/images/tonflow_ico_256.png",
    "about_url": "https://tonflow.app",
    "universal_url": "https://tonflow.app/ton-connect",
    "deepLink": "tonflow-tc://",
    "bridge": [
      {
        "type": "sse",
        "url": "https://bridge.tonapi.io/bridge"
      },
      {
        "type": "js",
        "key": "tonflow"
      }
    ],
    "platforms": ["windows", "linux", "macos", "chrome", "opera", "edge"]
=======
    "app_name": "BitgetWeb3",
    "name": "BitgetWeb3",
    "image": "https://img.bitgetimg.com/image/third/1731638059795.png",
    "about_url": "​https://www.bitget.com",
    "universal_url": "https://t.me/BitgetOfficialBot?attach=wallet",
    "bridge": [
      {
        "type": "sse",
        "url": "https://ton-connect-bridge.bgwapi.io/bridge"
      }
    ],
    "platforms": ["ios", "android", "windows", "macos", "linux"]
>>>>>>> b02f664a
  }
]<|MERGE_RESOLUTION|>--- conflicted
+++ resolved
@@ -290,7 +290,20 @@
     "platforms": ["chrome"]
   },
   {
-<<<<<<< HEAD
+    "app_name": "BitgetWeb3",
+    "name": "BitgetWeb3",
+    "image": "https://img.bitgetimg.com/image/third/1731638059795.png",
+    "about_url": "​https://www.bitget.com",
+    "universal_url": "https://t.me/BitgetOfficialBot?attach=wallet",
+    "bridge": [
+      {
+        "type": "sse",
+        "url": "https://ton-connect-bridge.bgwapi.io/bridge"
+      }
+    ],
+    "platforms": ["ios", "android", "windows", "macos", "linux"]
+  },
+  {
     "app_name": "tonflow",
     "name": "TONFLOW",
     "image": "https://tonflow.app/assets/images/tonflow_ico_256.png",
@@ -308,19 +321,5 @@
       }
     ],
     "platforms": ["windows", "linux", "macos", "chrome", "opera", "edge"]
-=======
-    "app_name": "BitgetWeb3",
-    "name": "BitgetWeb3",
-    "image": "https://img.bitgetimg.com/image/third/1731638059795.png",
-    "about_url": "​https://www.bitget.com",
-    "universal_url": "https://t.me/BitgetOfficialBot?attach=wallet",
-    "bridge": [
-      {
-        "type": "sse",
-        "url": "https://ton-connect-bridge.bgwapi.io/bridge"
-      }
-    ],
-    "platforms": ["ios", "android", "windows", "macos", "linux"]
->>>>>>> b02f664a
   }
 ]