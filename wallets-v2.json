[
  {
    "app_name": "telegram-wallet",
    "name": "Wallet",
    "image": "https://wallet.tg/images/logo-288.png",
    "about_url": "https://wallet.tg/",
    "universal_url": "https://t.me/wallet?attach=wallet",
    "bridge": [
      {
        "type": "sse",
        "url": "https://walletbot.me/tonconnect-bridge/bridge"
      }
    ],
    "platforms": ["ios", "android", "macos", "windows", "linux"]
  },
  {
    "app_name": "tonkeeper",
    "name": "Tonkeeper",
    "image": "https://tonkeeper.com/assets/tonconnect-icon.png",
    "tondns": "tonkeeper.ton",
    "about_url": "https://tonkeeper.com",
    "universal_url": "https://app.tonkeeper.com/ton-connect",
    "deepLink": "tonkeeper-tc://",
    "bridge": [
      {
        "type": "sse",
        "url": "https://bridge.tonapi.io/bridge"
      },
      {
        "type": "js",
        "key": "tonkeeper"
      }
    ],
    "platforms": ["ios", "android", "chrome", "firefox", "macos"]
  },
  {
    "app_name": "mytonwallet",
    "name": "MyTonWallet",
    "image": "https://static.mytonwallet.io/icon-256.png",
    "about_url": "https://mytonwallet.io",
    "universal_url": "https://connect.mytonwallet.org",
    "bridge": [
      {
        "type": "js",
        "key": "mytonwallet"
      },
      {
        "type": "sse",
        "url": "https://tonconnectbridge.mytonwallet.org/bridge/"
      }
    ],
    "platforms": [
      "chrome",
      "windows",
      "macos",
      "linux",
      "ios",
      "android",
      "firefox"
    ]
  },
  {
    "app_name": "tonhub",
    "name": "Tonhub",
    "image": "https://tonhub.com/tonconnect_logo.png",
    "about_url": "https://tonhub.com",
    "universal_url": "https://tonhub.com/ton-connect",
    "bridge": [
      {
        "type": "js",
        "key": "tonhub"
      },
      {
        "type": "sse",
        "url": "https://connect.tonhubapi.com/tonconnect"
      }
    ],
    "platforms": ["ios", "android"]
  },
  {
    "app_name": "bitgetTonWallet",
    "name": "Bitget Wallet",
    "image": "https://raw.githubusercontent.com/bitgetwallet/download/refs/heads/main/logo/png/bitget_wallet_logo_288_mini.png",
    "about_url": "https://web3.bitget.com",
    "deepLink": "bitkeep://",
    "bridge": [
      {
        "type": "js",
        "key": "bitgetTonWallet"
      },
      {
        "type": "sse",
        "url": "https://ton-connect-bridge.bgwapi.io/bridge"
      }
    ],
    "platforms": ["ios", "android", "chrome"],
    "universal_url": "https://bkcode.vip/ton-connect"
  },
  {
    "app_name": "okxMiniWallet",
    "name": "OKX Mini Wallet",
    "image": "https://static.okx.com/cdn/assets/imgs/2411/8BE1A4A434D8F58A.png",
    "about_url": "https://www.okx.com/web3",
    "universal_url": "https://t.me/OKX_WALLET_BOT?attach=wallet",
    "bridge": [
      {
        "type": "sse",
        "url": "https://www.okx.com/tonbridge/discover/rpc/bridge"
      }
    ],
    "platforms": ["ios", "android", "macos", "windows", "linux"]
  },
  {
    "app_name": "binanceWeb3TonWallet",
    "name": "Binance Wallet",
    "image": "https://public.bnbstatic.com/static/binance-w3w/ton-provider/binancew3w.png",
    "about_url": "https://www.binance.com/en/web3wallet",
    "deepLink": "bnc://app.binance.com/cedefi/ton-connect",
    "bridge": [
      {
        "type": "js",
        "key": "binancew3w"
      },
      {
        "type": "sse",
        "url": "https://wallet.binance.com/tonbridge/bridge"
      }
    ],
    "platforms":  ["ios", "android", "macos", "windows", "linux"],
    "universal_url": "https://app.binance.com/cedefi/ton-connect"
  },
  {
    "app_name": "fintopio-tg",
    "name": "Fintopio",
    "image": "https://fintopio.com/tonconnect-icon.png",
    "about_url": "https://fintopio.com",
    "universal_url": "https://t.me/fintopio?attach=wallet",
    "bridge": [
      {
        "type": "sse",
        "url": "https://wallet-bridge.fintopio.com/bridge"
      }
    ],
    "platforms": ["ios", "android", "macos", "windows", "linux"]
  },
  {
    "app_name": "okxTonWallet",
    "name": "OKX Wallet",
    "image": "https://static.okx.com/cdn/assets/imgs/247/58E63FEA47A2B7D7.png",
    "about_url": "https://www.okx.com/web3",
    "universal_url": "https://www.okx.com/download?appendQuery=true&deeplink=okx://web3/wallet/tonconnect",
    "bridge": [
      {
        "type": "js",
        "key": "okxTonWallet"
      },
      {
        "type": "sse",
        "url": "https://www.okx.com/tonbridge/discover/rpc/bridge"
      }
    ],
    "platforms": ["chrome", "safari", "firefox", "ios", "android"]
  },
  {
    "app_name": "hot",
    "name": "HOT",
    "image": "https://raw.githubusercontent.com/hot-dao/media/main/logo.png",
    "about_url": "https://hot-labs.org/",
    "universal_url": "https://t.me/herewalletbot?attach=wallet",
    "bridge": [
      {
        "type": "sse",
        "url": "https://sse-bridge.hot-labs.org"
      },
      {
        "type": "js",
        "key": "hotWallet"
      }
    ],
    "platforms": ["ios", "android", "macos", "windows", "linux"]
  },
  {
    "app_name": "bybitTonWallet",
    "name": "Bybit Wallet",
    "image": "https://raw.githubusercontent.com/bybit-web3/bybit-web3.github.io/main/docs/images/bybit-logo.png",
    "about_url": "https://www.bybit.com/web3",
    "universal_url": "https://app.bybit.com/ton-connect",
    "deepLink": "bybitapp://",
    "bridge": [
      {
        "type": "js",
        "key": "bybitTonWallet"
      },
      {
        "type": "sse",
        "url": "https://api-node.bybit.com/spot/api/web3/bridge/ton/bridge"
      }
    ],
    "platforms": ["ios", "android", "chrome"]
  },
  {
    "app_name": "dewallet",
    "name": "DeWallet",
    "image": "https://raw.githubusercontent.com/delab-team/manifests-images/main/WalletAvatar.png",
    "about_url": "https://delabwallet.com",
    "universal_url": "https://t.me/dewallet?attach=wallet",
    "bridge": [
      {
        "type": "sse",
        "url": "https://bridge.dewallet.pro/bridge"
      }
    ],
    "platforms": ["ios", "android", "macos", "windows", "linux"]
  },
  {
    "app_name": "safepalwallet",
    "name": "SafePal",
    "image": "https://s.pvcliping.com/web/public_image/SafePal_x288.png",
    "tondns":  "",
    "about_url": "https://www.safepal.com",
    "universal_url": "https://link.safepal.io/ton-connect",
    "deepLink": "safepal-tc://",
    "bridge": [
      {
          "type": "sse",
          "url": "https://ton-bridge.safepal.com/tonbridge/v1/bridge"
      },
      {
          "type": "js",
          "key": "safepalwallet"
      }
    ],
    "platforms": ["ios", "android", "chrome", "firefox"]
  },
  {
    "app_name": "GateWallet",
    "name": "GateWallet",
    "image": "https://img.gatedataimg.com/prd-ordinal-imgs/036f07bb8730716e/gateio-0925.png",
    "about_url": "https://www.gate.io/",
    "bridge": [
      {
        "type": "js",
        "key": "gatetonwallet"
      },
      {
        "type": "sse",
        "url": "https://dapp.gateio.services/tonbridge_api/bridge/v1"
      }
    ],
    "platforms": ["ios", "android"],
    "universal_url": "https://gateio.go.link/gateio/web3?adj_t=1ff8khdw_1fu4ccc7"
  },
  {
    "app_name": "openmask",
    "name": "OpenMask",
    "image": "https://raw.githubusercontent.com/OpenProduct/openmask-extension/main/public/openmask-logo-288.png",
    "about_url": "https://www.openmask.app/",
    "bridge": [
      {
        "type": "js",
        "key": "openmask"
      }
    ],
    "platforms": ["chrome"]
  },
  {
    "app_name": "BitgetWeb3",
    "name": "BitgetWeb3",
    "image": "https://img.bitgetimg.com/image/third/1731638059795.png",
    "about_url": "​https://www.bitget.com",
    "universal_url": "https://t.me/BitgetOfficialBot?attach=wallet",
    "bridge": [
      {
        "type": "sse",
        "url": "https://ton-connect-bridge.bgwapi.io/bridge"
      }
    ],
    "platforms": ["ios", "android", "windows", "macos", "linux"]
  },
  {
    "app_name": "tobi",
    "name": "Tobi",
    "image": "https://app.tobiwallet.app/icons/logo-288.png",
    "about_url": "https://tobi.fun",
    "universal_url": "https://t.me/TobiCopilotBot?attach=wallet",
    "bridge": [
      {
        "type": "sse",
        "url": "https://ton-bridge.tobiwallet.app/bridge"
      }
    ],
    "platforms": [
      "ios",
      "android",
      "macos",
      "windows",
      "linux"
    ]
  },
  {
<<<<<<< HEAD
    "app_name": "bitgetWalletLite",
    "name": "Bitget Wallet Lite",
    "image": "https://raw.githubusercontent.com/bitgetwallet/download/refs/heads/main/logo/png/bitget_wallet_lite_logo_288.png",
    "about_url": "https://web3.bitget.com",
    "universal_url": "https://t.me/BitgetWallet_TGBot?attach=wallet",
    "bridge": [
      {
        "type": "sse",
        "url": "https://ton-connect-bridge.bgwapi.io/bridge"
      }
    ],
    "platforms": ["ios", "android", "macos", "windows", "linux"]
=======
    "app_name": "xtonwallet",
    "name": "XTONWallet",
    "image": "https://xtonwallet.com/assets/img/icon-256-back.png",
    "about_url": "https://xtonwallet.com",
    "bridge": [
      {
        "type": "js",
        "key": "xtonwallet"
      }
    ],
    "platforms": ["chrome", "firefox"]
  },
  {
    "app_name": "tonwallet",
    "name": "TON Wallet",
    "image": "https://wallet.ton.org/assets/ui/qr-logo.png",
    "about_url": "https://chrome.google.com/webstore/detail/ton-wallet/nphplpgoakhhjchkkhmiggakijnkhfnd",
    "bridge": [
      {
        "type": "js",
        "key": "tonwallet"
      }
    ],
    "platforms": ["chrome"]
>>>>>>> ef0dc50e
  }
]<|MERGE_RESOLUTION|>--- conflicted
+++ resolved
@@ -298,7 +298,32 @@
     ]
   },
   {
-<<<<<<< HEAD
+    "app_name": "xtonwallet",
+    "name": "XTONWallet",
+    "image": "https://xtonwallet.com/assets/img/icon-256-back.png",
+    "about_url": "https://xtonwallet.com",
+    "bridge": [
+      {
+        "type": "js",
+        "key": "xtonwallet"
+      }
+    ],
+    "platforms": ["chrome", "firefox"]
+  },
+  {
+    "app_name": "tonwallet",
+    "name": "TON Wallet",
+    "image": "https://wallet.ton.org/assets/ui/qr-logo.png",
+    "about_url": "https://chrome.google.com/webstore/detail/ton-wallet/nphplpgoakhhjchkkhmiggakijnkhfnd",
+    "bridge": [
+      {
+        "type": "js",
+        "key": "tonwallet"
+      }
+    ],
+    "platforms": ["chrome"]
+  },
+  {
     "app_name": "bitgetWalletLite",
     "name": "Bitget Wallet Lite",
     "image": "https://raw.githubusercontent.com/bitgetwallet/download/refs/heads/main/logo/png/bitget_wallet_lite_logo_288.png",
@@ -311,31 +336,5 @@
       }
     ],
     "platforms": ["ios", "android", "macos", "windows", "linux"]
-=======
-    "app_name": "xtonwallet",
-    "name": "XTONWallet",
-    "image": "https://xtonwallet.com/assets/img/icon-256-back.png",
-    "about_url": "https://xtonwallet.com",
-    "bridge": [
-      {
-        "type": "js",
-        "key": "xtonwallet"
-      }
-    ],
-    "platforms": ["chrome", "firefox"]
-  },
-  {
-    "app_name": "tonwallet",
-    "name": "TON Wallet",
-    "image": "https://wallet.ton.org/assets/ui/qr-logo.png",
-    "about_url": "https://chrome.google.com/webstore/detail/ton-wallet/nphplpgoakhhjchkkhmiggakijnkhfnd",
-    "bridge": [
-      {
-        "type": "js",
-        "key": "tonwallet"
-      }
-    ],
-    "platforms": ["chrome"]
->>>>>>> ef0dc50e
   }
 ]