[
  {
    "app_name": "telegram-wallet",
    "name": "Wallet",
    "image": "https://wallet.tg/images/logo-288.png",
    "about_url": "https://wallet.tg/",
    "universal_url": "https://t.me/wallet?attach=wallet",
    "bridge": [
      {
        "type": "sse",
        "url": "https://walletbot.me/tonconnect-bridge/bridge"
      }
    ],
    "platforms": ["ios", "android", "macos", "windows", "linux"]
  },
  {
    "app_name": "tonkeeper",
    "name": "Tonkeeper",
    "image": "https://tonkeeper.com/assets/tonconnect-icon.png",
    "tondns": "tonkeeper.ton",
    "about_url": "https://tonkeeper.com",
    "universal_url": "https://app.tonkeeper.com/ton-connect",
    "deepLink": "tonkeeper-tc://",
    "bridge": [
      {
        "type": "sse",
        "url": "https://bridge.tonapi.io/bridge"
      },
      {
        "type": "js",
        "key": "tonkeeper"
      }
    ],
    "platforms": ["ios", "android", "chrome", "firefox", "macos"]
  },
  {
    "app_name": "mytonwallet",
    "name": "MyTonWallet",
    "image": "https://static.mytonwallet.io/icon-256.png",
    "about_url": "https://mytonwallet.io",
    "universal_url": "https://connect.mytonwallet.org",
    "bridge": [
      {
        "type": "js",
        "key": "mytonwallet"
      },
      {
        "type": "sse",
        "url": "https://tonconnectbridge.mytonwallet.org/bridge/"
      }
    ],
    "platforms": [
      "chrome",
      "windows",
      "macos",
      "linux",
      "ios",
      "android",
      "firefox"
    ]
  },
  {
    "app_name": "bitgetTonWallet",
    "name": "Bitget Wallet",
    "image": "https://raw.githubusercontent.com/bitkeepwallet/download/main/logo/png/bitget_wallet_logo_0_gas_fee.png",
    "about_url": "https://web3.bitget.com",
    "deepLink": "bitkeep://",
    "bridge": [
      {
        "type": "js",
        "key": "bitgetTonWallet"
      },
      {
        "type": "sse",
        "url": "https://ton-connect-bridge.bgwapi.io/bridge"
      }
    ],
    "platforms": ["ios", "android", "chrome"],
    "universal_url": "https://bkcode.vip/ton-connect"
  },
  {
    "app_name": "binanceWeb3TonWallet",
    "name": "Binance Web3 Wallet",
    "image": "https://public.bnbstatic.com/static/binance-w3w/ton-provider/binancew3w.png",
    "about_url": "https://www.binance.com/en/web3wallet",
    "deepLink": "bnc://app.binance.com/cedefi/ton-connect",
    "bridge": [
      {
        "type": "js",
        "key": "binancew3w"
      },
      {
        "type": "sse",
        "url": "https://wallet.binance.com/tonbridge/bridge"
      }
    ],
    "platforms":  ["ios", "android", "macos", "windows", "linux"],
    "universal_url": "https://app.binance.com/cedefi/ton-connect"
  },
  {
    "app_name": "fintopio-tg",
    "name": "Fintopio",
    "image": "https://fintopio.com/tonconnect-icon.png",
    "about_url": "https://fintopio.com",
    "universal_url": "https://t.me/fintopio?attach=wallet",
    "bridge": [
      {
        "type": "sse",
        "url": "https://wallet-bridge.fintopio.com/bridge"
      }
    ],
    "platforms": ["ios", "android", "macos", "windows", "linux"]
  },
  {
    "app_name": "dewallet",
    "name": "DeWallet",
    "image": "https://raw.githubusercontent.com/delab-team/manifests-images/main/WalletAvatar.png",
    "about_url": "https://delabwallet.com",
    "universal_url": "https://t.me/dewallet?attach=wallet",
    "bridge": [
      {
        "type": "sse",
        "url": "https://bridge.dewallet.pro/bridge"
      }
    ],
    "platforms": ["ios", "android", "macos", "windows", "linux"]
  },
  {
    "app_name": "safepalwallet",
    "name": "SafePal",
    "image": "https://s.pvcliping.com/web/public_image/SafePal_x288.png",
    "tondns":  "",
    "about_url": "https://www.safepal.com",
    "universal_url": "https://link.safepal.io/ton-connect",
    "deepLink": "safepal-tc://",
    "bridge": [
      {
          "type": "sse",
          "url": "https://ton-bridge.safepal.com/tonbridge/v1/bridge"
      },
      {
          "type": "js",
          "key": "safepalwallet"
      }
    ],
    "platforms": ["ios", "android", "chrome", "firefox"]
  },
  {
    "app_name": "openmask",
    "name": "OpenMask",
    "image": "https://raw.githubusercontent.com/OpenProduct/openmask-extension/main/public/openmask-logo-288.png",
    "about_url": "https://www.openmask.app/",
    "bridge": [
      {
        "type": "js",
        "key": "openmask"
      }
    ],
    "platforms": ["chrome"]
  },
  {
    "app_name": "tonhub",
    "name": "Tonhub",
    "image": "https://tonhub.com/tonconnect_logo.png",
    "about_url": "https://tonhub.com",
    "universal_url": "https://tonhub.com/ton-connect",
    "bridge": [
      {
        "type": "js",
        "key": "tonhub"
      },
      {
        "type": "sse",
        "url": "https://connect.tonhubapi.com/tonconnect"
      }
    ],
    "platforms": ["ios", "android"]
  },
  {
    "app_name": "xtonwallet",
    "name": "XTONWallet",
    "image": "https://xtonwallet.com/assets/img/icon-256-back.png",
    "about_url": "https://xtonwallet.com",
    "bridge": [
      {
        "type": "js",
        "key": "xtonwallet"
      }
    ],
    "platforms": ["chrome", "firefox"]
  },
  {
    "app_name": "okxTonWallet",
    "name": "OKX Wallet",
    "image": "https://static.okx.com/cdn/assets/imgs/247/58E63FEA47A2B7D7.png",
    "about_url": "https://www.okx.com/web3",
    "universal_url": "https://www.okx.com/download?appendQuery=true&deeplink=okx://web3/wallet/tonconnect",
    "bridge": [
      {
        "type": "js",
        "key": "okxTonWallet"
      },
      {
        "type": "sse",
        "url": "https://www.okx.com/tonbridge/discover/rpc/bridge"
      }
    ],
    "platforms": ["chrome", "safari", "firefox", "ios", "android"]
  },
  {
    "app_name": "okxMiniWallet",
    "name": "OKX Mini Wallet",
    "image": "https://static.okx.com/cdn/assets/imgs/2411/8BE1A4A434D8F58A.png",
    "about_url": "https://www.okx.com/web3",
    "universal_url": "https://t.me/OKX_WALLET_BOT?attach=wallet",
    "bridge": [
      {
        "type": "sse",
        "url": "https://www.okx.com/tonbridge/discover/rpc/bridge"
      }
    ],
    "platforms": ["ios", "android", "macos", "windows", "linux"]
  },
  {
    "app_name": "hot",
    "name": "HOT",
    "image": "https://raw.githubusercontent.com/hot-dao/media/main/logo.png",
    "about_url": "https://hot-labs.org/",
    "universal_url": "https://t.me/herewalletbot?attach=wallet",
    "bridge": [
      {
        "type": "sse",
        "url": "https://sse-bridge.hot-labs.org"
      },
      {
        "type": "js",
        "key": "hotWallet"
      }
    ],
    "platforms": ["ios", "android", "macos", "windows", "linux"]
  },
  {
    "app_name": "bybitTonWallet",
    "name": "Bybit Wallet",
    "image": "https://raw.githubusercontent.com/bybit-web3/bybit-web3.github.io/main/docs/images/bybit-logo.png",
    "about_url": "https://www.bybit.com/web3",
    "universal_url": "https://app.bybit.com/ton-connect",
    "deepLink": "bybitapp://",
    "bridge": [
      {
        "type": "js",
        "key": "bybitTonWallet"
      },
      {
        "type": "sse",
        "url": "https://api-node.bybit.com/spot/api/web3/bridge/ton/bridge"
      }
    ],
    "platforms": ["ios", "android", "chrome"]
  },
  {
    "app_name": "GateWallet",
    "name": "GateWallet",
    "image": "https://img.gatedataimg.com/prd-ordinal-imgs/036f07bb8730716e/gateio-0925.png",
    "about_url": "https://www.gate.io/",
    "bridge": [
      {
        "type": "js",
        "key": "gatetonwallet"
      },
      {
        "type": "sse",
        "url": "https://dapp.gateio.services/tonbridge_api/bridge/v1"
      }
    ],
    "platforms": ["ios", "android"],
    "universal_url": "https://gateio.go.link/gateio/web3?adj_t=1ff8khdw_1fu4ccc7"
  },
  {
    "app_name": "tonwallet",
    "name": "TON Wallet",
    "image": "https://wallet.ton.org/assets/ui/qr-logo.png",
    "about_url": "https://chrome.google.com/webstore/detail/ton-wallet/nphplpgoakhhjchkkhmiggakijnkhfnd",
    "bridge": [
      {
        "type": "js",
        "key": "tonwallet"
      }
    ],
    "platforms": ["chrome"]
  },
  {
    "app_name": "BitgetWeb3",
    "name": "BitgetWeb3",
    "image": "https://img.bitgetimg.com/image/third/1731638059795.png",
    "about_url": "​https://www.bitget.com",
    "universal_url": "https://t.me/BitgetOfficialBot?attach=wallet",
    "bridge": [
      {
        "type": "sse",
        "url": "https://ton-connect-bridge.bgwapi.io/bridge"
      }
    ],
    "platforms": ["ios", "android", "windows", "macos", "linux"]
  },
  {
<<<<<<< HEAD
    "app_name": "miraiapp-tg",
    "name": "Mirai App",
    "image": "https://cdn.mirailabs.co/miraihub/miraiapp-tg-icon-288.png",
    "about_url": "https://mirai.app",
    "universal_url": "https://t.me/MiraiAppBot/app",
    "bridge": [
      {
        "type": "sse",
        "url": "https://bridge.tonapi.io/bridge"
     }
    ],
    "platforms": ["ios", "android", "macos", "windows", "linux"]
=======
    "app_name": "tobi",
    "name": "Tobi",
    "image": "https://app.tobiwallet.app/icons/logo-288.png",
    "about_url": "https://tobi.fun",
    "universal_url": "https://t.me/TobiCopilotBot?attach=wallet",
    "bridge": [
      {
        "type": "sse",
        "url": "https://ton-bridge.tobiwallet.app/bridge"
      }
    ],
    "platforms": [
      "ios",
      "android",
      "macos",
      "windows",
      "linux"
    ]
>>>>>>> c318b487
  }
]<|MERGE_RESOLUTION|>--- conflicted
+++ resolved
@@ -304,20 +304,6 @@
     "platforms": ["ios", "android", "windows", "macos", "linux"]
   },
   {
-<<<<<<< HEAD
-    "app_name": "miraiapp-tg",
-    "name": "Mirai App",
-    "image": "https://cdn.mirailabs.co/miraihub/miraiapp-tg-icon-288.png",
-    "about_url": "https://mirai.app",
-    "universal_url": "https://t.me/MiraiAppBot/app",
-    "bridge": [
-      {
-        "type": "sse",
-        "url": "https://bridge.tonapi.io/bridge"
-     }
-    ],
-    "platforms": ["ios", "android", "macos", "windows", "linux"]
-=======
     "app_name": "tobi",
     "name": "Tobi",
     "image": "https://app.tobiwallet.app/icons/logo-288.png",
@@ -336,6 +322,19 @@
       "windows",
       "linux"
     ]
->>>>>>> c318b487
+  },
+  {
+    "app_name": "miraiapp-tg",
+    "name": "Mirai App",
+    "image": "https://cdn.mirailabs.co/miraihub/miraiapp-tg-icon-288.png",
+    "about_url": "https://mirai.app",
+    "universal_url": "https://t.me/MiraiAppBot/app",
+    "bridge": [
+      {
+        "type": "sse",
+        "url": "https://bridge.tonapi.io/bridge"
+     }
+    ],
+    "platforms": ["ios", "android", "macos", "windows", "linux"]
   }
 ]