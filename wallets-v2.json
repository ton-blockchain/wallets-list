[
  {
    "app_name": "telegram-wallet",
    "name": "Wallet",
    "image": "https://wallet.tg/images/logo-288.png",
    "about_url": "https://wallet.tg/",
    "universal_url": "https://t.me/wallet?attach=wallet",
    "bridge": [
      {
        "type": "sse",
        "url": "https://walletbot.me/tonconnect-bridge/bridge"
      }
    ],
    "platforms": ["ios", "android", "macos", "windows", "linux"]
  },
  {
    "app_name": "tonkeeper",
    "name": "Tonkeeper",
    "image": "https://tonkeeper.com/assets/tonconnect-icon.png",
    "tondns": "tonkeeper.ton",
    "about_url": "https://tonkeeper.com",
    "universal_url": "https://app.tonkeeper.com/ton-connect",
    "deepLink": "tonkeeper-tc://",
    "bridge": [
      {
        "type": "sse",
        "url": "https://bridge.tonapi.io/bridge"
      },
      {
        "type": "js",
        "key": "tonkeeper"
      }
    ],
    "platforms": ["ios", "android", "chrome", "firefox", "macos"]
  },
  {
    "app_name": "mytonwallet",
    "name": "MyTonWallet",
    "image": "https://static.mytonwallet.io/icon-256.png",
    "about_url": "https://mytonwallet.io",
    "universal_url": "https://connect.mytonwallet.org",
    "deepLink": "mytonwallet-tc://",
    "bridge": [
      {
        "type": "js",
        "key": "mytonwallet"
      },
      {
        "type": "sse",
        "url": "https://tonconnectbridge.mytonwallet.org/bridge/"
      }
    ],
    "platforms": [
      "chrome",
      "windows",
      "macos",
      "linux",
      "ios",
      "android",
      "firefox"
    ]
  },
  {
    "app_name": "tonhub",
    "name": "Tonhub",
    "image": "https://tonhub.com/tonconnect_logo.png",
    "about_url": "https://tonhub.com",
    "universal_url": "https://tonhub.com/ton-connect",
    "bridge": [
      {
        "type": "js",
        "key": "tonhub"
      },
      {
        "type": "sse",
        "url": "https://connect.tonhubapi.com/tonconnect"
      }
    ],
    "platforms": ["ios", "android"]
  },
  {
    "app_name": "bitgetTonWallet",
    "name": "Bitget Wallet",
    "image": "https://raw.githubusercontent.com/bitgetwallet/download/refs/heads/main/logo/png/bitget_wallet_logo_288_mini.png",
    "about_url": "https://web3.bitget.com",
    "deepLink": "bitkeep://",
    "bridge": [
      {
        "type": "js",
        "key": "bitgetTonWallet"
      },
      {
        "type": "sse",
        "url": "https://ton-connect-bridge.bgwapi.io/bridge"
      }
    ],
    "platforms": ["ios", "android", "chrome"],
    "universal_url": "https://bkcode.vip/ton-connect"
  },
  {
    "app_name": "okxMiniWallet",
    "name": "OKX Mini Wallet",
    "image": "https://static.okx.com/cdn/assets/imgs/2411/8BE1A4A434D8F58A.png",
    "about_url": "https://www.okx.com/web3",
    "universal_url": "https://t.me/OKX_WALLET_BOT?attach=wallet",
    "bridge": [
      {
        "type": "sse",
        "url": "https://www.okx.com/tonbridge/discover/rpc/bridge"
      }
    ],
    "platforms": ["ios", "android", "macos", "windows", "linux"]
  },
  {
    "app_name": "binanceWeb3TonWallet",
    "name": "Binance Wallet",
    "image": "https://public.bnbstatic.com/static/binance-w3w/ton-provider/binancew3w.png",
    "about_url": "https://www.binance.com/en/web3wallet",
    "deepLink": "bnc://app.binance.com/cedefi/ton-connect",
    "bridge": [
      {
        "type": "js",
        "key": "binancew3w"
      },
      {
        "type": "sse",
        "url": "https://wallet.binance.com/tonbridge/bridge"
      }
    ],
    "platforms":  ["ios", "android", "macos", "windows", "linux"],
    "universal_url": "https://app.binance.com/cedefi/ton-connect"
  },
  {
    "app_name": "fintopio-tg",
    "name": "Fintopio",
    "image": "https://raw.githubusercontent.com/fintopio/ton-pub/refs/heads/main/logos/tonconnect-icon.png",
    "about_url": "https://fintopio.com",
    "universal_url": "https://t.me/fintopio?attach=wallet",
    "bridge": [
      {
        "type": "sse",
        "url": "https://wallet-bridge.fintopio.com/bridge"
      }
    ],
    "platforms": ["ios", "android", "macos", "windows", "linux"]
  },
  {
    "app_name": "okxTonWallet",
    "name": "OKX Wallet",
    "image": "https://static.okx.com/cdn/assets/imgs/247/58E63FEA47A2B7D7.png",
    "about_url": "https://www.okx.com/web3",
    "universal_url": "https://www.okx.com/download?appendQuery=true&deeplink=okx://web3/wallet/tonconnect",
    "bridge": [
      {
        "type": "js",
        "key": "okxTonWallet"
      },
      {
        "type": "sse",
        "url": "https://www.okx.com/tonbridge/discover/rpc/bridge"
      }
    ],
    "platforms": ["chrome", "safari", "firefox", "ios", "android"]
  },
  {
    "app_name": "hot",
    "name": "HOT",
    "image": "https://raw.githubusercontent.com/hot-dao/media/main/logo.png",
    "about_url": "https://hot-labs.org/",
    "universal_url": "https://t.me/herewalletbot?attach=wallet",
    "bridge": [
      {
        "type": "sse",
        "url": "https://sse-bridge.hot-labs.org"
      },
      {
        "type": "js",
        "key": "hotWallet"
      }
    ],
    "platforms": ["ios", "android", "macos", "windows", "linux"]
  },
  {
    "app_name": "bybitTonWallet",
    "name": "Bybit Wallet",
    "image": "https://raw.githubusercontent.com/bybit-web3/bybit-web3.github.io/main/docs/images/bybit-logo.png",
    "about_url": "https://www.bybit.com/web3",
    "universal_url": "https://app.bybit.com/ton-connect",
    "deepLink": "bybitapp://",
    "bridge": [
      {
        "type": "js",
        "key": "bybitTonWallet"
      },
      {
        "type": "sse",
        "url": "https://api-node.bybit.com/spot/api/web3/bridge/ton/bridge"
      }
    ],
    "platforms": ["ios", "android", "chrome"]
  },
  {
    "app_name": "dewallet",
    "name": "DeWallet",
    "image": "https://raw.githubusercontent.com/delab-team/manifests-images/main/WalletAvatar.png",
    "about_url": "https://delabwallet.com",
    "universal_url": "https://t.me/dewallet?attach=wallet",
    "bridge": [
      {
        "type": "sse",
        "url": "https://bridge.dewallet.pro/bridge"
      }
    ],
    "platforms": ["ios", "android", "macos", "windows", "linux"]
  },
  {
    "app_name": "safepalwallet",
    "name": "SafePal",
    "image": "https://s.pvcliping.com/web/public_image/SafePal_x288.png",
    "tondns":  "",
    "about_url": "https://www.safepal.com",
    "universal_url": "https://link.safepal.io/ton-connect",
    "deepLink": "safepal-tc://",
    "bridge": [
      {
        "type": "sse",
        "url": "https://ton-bridge.safepal.com/tonbridge/v1/bridge"
      },
      {
        "type": "js",
        "key": "safepalwallet"
      }
    ],
    "platforms": ["ios", "android", "chrome", "firefox"]
  },
  {
    "app_name": "GateWallet",
    "name": "GateWallet",
    "image": "https://img.gatedataimg.com/prd-ordinal-imgs/036f07bb8730716e/gateio-0925.png",
    "about_url": "https://www.gate.io/",
    "bridge": [
      {
        "type": "js",
        "key": "gatetonwallet"
      },
      {
        "type": "sse",
        "url": "https://dapp.gateio.services/tonbridge_api/bridge/v1"
      }
    ],
    "platforms": ["ios", "android"],
    "universal_url": "https://gateio.go.link/gateio/web3?adj_t=1ff8khdw_1fu4ccc7"
  },
  {
    "app_name": "openmask",
    "name": "OpenMask",
    "image": "https://raw.githubusercontent.com/OpenProduct/openmask-extension/main/public/openmask-logo-288.png",
    "about_url": "https://www.openmask.app/",
    "bridge": [
      {
        "type": "js",
        "key": "openmask"
      }
    ],
    "platforms": ["chrome"]
  },
  {
    "app_name": "BitgetWeb3",
    "name": "BitgetWeb3",
    "image": "https://img.bitgetimg.com/image/third/1731638059795.png",
    "about_url": "​https://www.bitget.com",
    "universal_url": "https://t.me/BitgetOfficialBot?attach=wallet",
    "bridge": [
      {
        "type": "sse",
        "url": "https://ton-connect-bridge.bgwapi.io/bridge"
      }
    ],
    "platforms": ["ios", "android", "windows", "macos", "linux"]
  },
  {
    "app_name": "tobi",
    "name": "Tobi",
    "image": "https://app.tobiwallet.app/icons/logo-288.png",
    "about_url": "https://tobi.fun",
    "universal_url": "https://t.me/TobiCopilotBot?attach=wallet",
    "bridge": [
      {
        "type": "sse",
        "url": "https://ton-bridge.tobiwallet.app/bridge"
      }
    ],
    "platforms": [
      "ios",
      "android",
      "macos",
      "windows",
      "linux"
    ]
  },
  {
    "app_name": "xtonwallet",
    "name": "XTONWallet",
    "image": "https://xtonwallet.com/assets/img/icon-256-back.png",
    "about_url": "https://xtonwallet.com",
    "bridge": [
      {
        "type": "js",
        "key": "xtonwallet"
      }
    ],
    "platforms": ["chrome", "firefox"]
  },
  {
    "app_name": "tonwallet",
    "name": "TON Wallet",
    "image": "https://wallet.ton.org/assets/ui/qr-logo.png",
    "about_url": "https://chrome.google.com/webstore/detail/ton-wallet/nphplpgoakhhjchkkhmiggakijnkhfnd",
    "bridge": [
      {
        "type": "js",
        "key": "tonwallet"
      }
    ],
    "platforms": ["chrome"]
  },
  {
    "app_name": "bitgetWalletLite",
    "name": "Bitget Wallet Lite",
    "image": "https://raw.githubusercontent.com/bitgetwallet/download/refs/heads/main/logo/png/bitget_wallet_lite_logo_288.png",
    "about_url": "https://web3.bitget.com",
    "universal_url": "https://t.me/BitgetWallet_TGBot?attach=wallet",
    "bridge": [
      {
        "type": "sse",
        "url": "https://ton-connect-bridge.bgwapi.io/bridge"
      }
    ],
    "platforms": ["ios", "android", "macos", "windows", "linux"]
  },
  {
    "app_name": "tomoWallet",
    "name": "Tomo Wallet",
    "image": "https://pub.tomo.inc/logo.png",
    "about_url": "https://www.tomo.inc/",
    "universal_url": "https://t.me/tomowalletbot?attach=wallet",
    "bridge": [
      {
        "type": "sse",
        "url": "https://go-bridge.tomo.inc/bridge"
      }
    ],
    "platforms": ["ios", "android", "macos", "windows", "linux"]
  },
  {
<<<<<<< HEAD
    "app_name": "tonflow",
    "name": "TONFLOW",
    "image": "https://tonflow.app/assets/images/tonflow_ico_256.png",
    "about_url": "https://tonflow.app",
    "universal_url": "https://tonflow.app/ton-connect",
    "deepLink": "tonflow-tc://",
    "bridge": [
      {
        "type": "sse",
        "url": "https://bridge.tonapi.io/bridge"
      },
      {
        "type": "js",
        "key": "tonflow"
      }
    ],
    "platforms": ["windows", "linux", "macos", "chrome", "opera", "edge"]
=======
    "app_name": "miraiapp-tg",
    "name": "Mirai Mini App",
    "image": "https://cdn.mirailabs.co/miraihub/miraiapp-tg-icon-288.png",
    "about_url": "https://mirai.app",
    "universal_url": "https://t.me/MiraiAppBot?attach=wallet",
    "bridge": [
      {
        "type": "sse",
        "url": "https://bridge.mirai.app"
     }
    ],
    "platforms": ["ios", "android", "macos", "windows", "linux"]
  },
  {
    "app_name": "Architec.ton",
    "name": "Architec.ton",
    "image": "https://raw.githubusercontent.com/Architec-Ton/wallet-tma/refs/heads/dev/public/images/arcwallet_logo.png",
    "about_url": "https://architecton.tech",
    "universal_url": "https://t.me/architec_ton_bot?attach=wallet",
    "bridge": [
      {
        "type": "sse",
        "url": "https://tc.architecton.su/bridge"
      }
    ],
    "platforms": ["ios", "android", "macos", "windows", "linux"]
>>>>>>> 892632b1
  }
]<|MERGE_RESOLUTION|>--- conflicted
+++ resolved
@@ -353,7 +353,34 @@
     "platforms": ["ios", "android", "macos", "windows", "linux"]
   },
   {
-<<<<<<< HEAD
+    "app_name": "miraiapp-tg",
+    "name": "Mirai Mini App",
+    "image": "https://cdn.mirailabs.co/miraihub/miraiapp-tg-icon-288.png",
+    "about_url": "https://mirai.app",
+    "universal_url": "https://t.me/MiraiAppBot?attach=wallet",
+    "bridge": [
+      {
+        "type": "sse",
+        "url": "https://bridge.mirai.app"
+      }
+    ],
+    "platforms": ["ios", "android", "macos", "windows", "linux"]
+  },
+  {
+    "app_name": "Architec.ton",
+    "name": "Architec.ton",
+    "image": "https://raw.githubusercontent.com/Architec-Ton/wallet-tma/refs/heads/dev/public/images/arcwallet_logo.png",
+    "about_url": "https://architecton.tech",
+    "universal_url": "https://t.me/architec_ton_bot?attach=wallet",
+    "bridge": [
+      {
+        "type": "sse",
+        "url": "https://tc.architecton.su/bridge"
+      }
+    ],
+    "platforms": ["ios", "android", "macos", "windows", "linux"]
+  },
+  {
     "app_name": "tonflow",
     "name": "TONFLOW",
     "image": "https://tonflow.app/assets/images/tonflow_ico_256.png",
@@ -371,33 +398,5 @@
       }
     ],
     "platforms": ["windows", "linux", "macos", "chrome", "opera", "edge"]
-=======
-    "app_name": "miraiapp-tg",
-    "name": "Mirai Mini App",
-    "image": "https://cdn.mirailabs.co/miraihub/miraiapp-tg-icon-288.png",
-    "about_url": "https://mirai.app",
-    "universal_url": "https://t.me/MiraiAppBot?attach=wallet",
-    "bridge": [
-      {
-        "type": "sse",
-        "url": "https://bridge.mirai.app"
-     }
-    ],
-    "platforms": ["ios", "android", "macos", "windows", "linux"]
-  },
-  {
-    "app_name": "Architec.ton",
-    "name": "Architec.ton",
-    "image": "https://raw.githubusercontent.com/Architec-Ton/wallet-tma/refs/heads/dev/public/images/arcwallet_logo.png",
-    "about_url": "https://architecton.tech",
-    "universal_url": "https://t.me/architec_ton_bot?attach=wallet",
-    "bridge": [
-      {
-        "type": "sse",
-        "url": "https://tc.architecton.su/bridge"
-      }
-    ],
-    "platforms": ["ios", "android", "macos", "windows", "linux"]
->>>>>>> 892632b1
   }
 ]