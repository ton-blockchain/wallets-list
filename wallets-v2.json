--- conflicted
+++ resolved
@@ -79,6 +79,20 @@
     "universal_url": "https://bkcode.vip/ton-connect"
   },
   {
+    "app_name": "bitgetWalletLite",
+    "name": "Bitget Wallet Lite",
+    "image": "https://raw.githubusercontent.com/bitgetwallet/download/main/logo/png/bitget_wallet_lite_logo.png",
+    "about_url": "https://web3.bitget.com",
+    "universal_url": "https://t.me/BitgetWallet_TGBot?attach=wallet",
+    "bridge": [
+      {
+        "type": "sse",
+        "url": "https://ton-connect-bridge.bgwapi.io/bridge"
+      }
+    ],
+    "platforms": ["ios", "android", "macos", "windows", "linux"]
+  },
+  {
     "app_name": "binanceWeb3TonWallet",
     "name": "Binance Web3 Wallet",
     "image": "https://public.bnbstatic.com/static/binance-w3w/ton-provider/binancew3w.png",
@@ -159,33 +173,11 @@
     "platforms": ["chrome"]
   },
   {
-<<<<<<< HEAD
-    "app_name": "bitgetWalletLite",
-    "name": "Bitget Wallet Lite",
-    "image": "https://raw.githubusercontent.com/bitgetwallet/download/main/logo/png/bitget_wallet_lite_logo.png",
-    "about_url": "https://web3.bitget.com",
-    "universal_url": "https://t.me/BitgetWallet_TGBot?attach=wallet",
-    "bridge": [
-      {
-        "type": "sse",
-        "url": "https://ton-connect-bridge.bgwapi.io/bridge"
-      }
-    ],
-    "platforms": ["ios", "android", "macos", "windows", "linux"]
-  },
-  {
-    "app_name": "bitgetTonWallet",
-    "name": "Bitget Wallet",
-    "image": "https://raw.githubusercontent.com/bitkeepwallet/download/main/logo/png/bitget_wallet_logo_0_gas_fee.png",
-    "about_url": "https://web3.bitget.com",
-    "deepLink": "bitkeep://",
-=======
     "app_name": "tonhub",
     "name": "Tonhub",
     "image": "https://tonhub.com/tonconnect_logo.png",
     "about_url": "https://tonhub.com",
     "universal_url": "https://tonhub.com/ton-connect",
->>>>>>> c318b487
     "bridge": [
       {
         "type": "js",
