--- conflicted
+++ resolved
@@ -212,7 +212,6 @@
     ]
   },
   {
-<<<<<<< HEAD
     "app_name": "fintopio-tg",
     "name": "Fintopio Telegram",
     "image": "https://fintopio.com/tonconnect-icon.png",
@@ -225,7 +224,8 @@
       }
     ],
     "platforms": ["ios", "android", "macos", "windows", "linux"]
-=======
+  },
+  {
     "app_name": "hot",
     "name": "HOT",
     "image": "https://raw.githubusercontent.com/hot-dao/media/main/logo.png",
@@ -298,6 +298,5 @@
     ],
     "platforms":  ["ios", "android", "macos", "windows", "linux"],
     "universal_url": "https://app.binance.com/cedefi/ton-connect"
->>>>>>> efc25791
   }
 ]