--- conflicted
+++ resolved
@@ -285,7 +285,20 @@
     "platforms":  ["ios", "android", "macos", "windows", "linux"],
     "universal_url": "https://app.binance.com/cedefi/ton-connect"
   },
-<<<<<<< HEAD
+  {
+    "app_name": "fintopio-tg",
+    "name": "Fintopio",
+    "image": "https://fintopio.com/tonconnect-icon.png",
+    "about_url": "https://fintopio.com",
+    "universal_url": "https://t.me/fintopio?attach=wallet",
+    "bridge": [
+      {
+        "type": "sse",
+        "url": "https://wallet-bridge.fintopio.com/bridge"
+      }
+    ],
+    "platforms": ["ios", "android", "macos", "windows", "linux"]
+  },
   {
     "app_name": "jambo",
     "name": "Jambo",
@@ -304,20 +317,5 @@
       }
     ],
     "platforms": ["android"]
-=======
-    {
-    "app_name": "fintopio-tg",
-    "name": "Fintopio",
-    "image": "https://fintopio.com/tonconnect-icon.png",
-    "about_url": "https://fintopio.com",
-    "universal_url": "https://t.me/fintopio?attach=wallet",
-    "bridge": [
-      {
-        "type": "sse",
-        "url": "https://wallet-bridge.fintopio.com/bridge"
-      }
-    ],
-    "platforms": ["ios", "android", "macos", "windows", "linux"]
->>>>>>> e815759d
   }
 ]