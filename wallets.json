--- conflicted
+++ resolved
@@ -5,16 +5,6 @@
     "tondns": "tonkeeper.ton",
     "about_url": "https://tonkeeper.com",
     "universal_url": "https://app.tonkeeper.com/ton-connect",
-<<<<<<< HEAD
-    "bridge_url": "https://bridge.tonapi.io/bridge",
-    "js_bridge_key": "tonkeeper"
-  },
-  {
-    "name": "OpenMask",
-    "image": "https://www.openmask.app/tonmask-logo.svg",
-    "about_url": "https://www.openmask.app/",
-    "js_bridge_key": "openmask"
-=======
     "bridge": [
       {
         "type": "sse",
@@ -25,6 +15,16 @@
         "key": "tonkeeper"
       }
     ]
->>>>>>> 06010d9b
+  },
+  {
+    "name": "OpenMask",
+    "image": "https://www.openmask.app/tonmask-logo.svg",
+    "about_url": "https://www.openmask.app/",
+    "bridge": [
+      {
+        "type": "js",
+        "key": "openmask"
+      }
+    ]
   }
 ]