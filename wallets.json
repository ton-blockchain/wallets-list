--- conflicted
+++ resolved
@@ -55,15 +55,6 @@
     ]
   },
   {
-<<<<<<< HEAD
-    "name": "XTONWallet",
-    "image": "https://xtonwallet.com/assets/img/icon-256-back.png",
-    "about_url": "https://xtonwallet.com",
-    "bridge": [
-      {
-        "type": "js",
-        "key": "xtonwallet"
-=======
     "name": "TonFlow",
     "image": "https://tonflow.net/assets/images/tonflow_ico_192.png",
     "about_url": "https://tonflow.net",
@@ -82,7 +73,17 @@
       {
         "type": "js",
         "key": "dewallet"
->>>>>>> 3ef46271
+      }
+    ]
+  },
+  {
+    "name": "XTONWallet",
+    "image": "https://xtonwallet.com/assets/img/icon-256-back.png",
+    "about_url": "https://xtonwallet.com",
+    "bridge": [
+      {
+        "type": "js",
+        "key": "xtonwallet"
       }
     ]
   }
